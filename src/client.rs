//! Client to Spotify API endpoint

use chrono::prelude::*;
<<<<<<< HEAD
use log::{error, trace};
use reqwest::header::{HeaderMap, AUTHORIZATION, CONTENT_TYPE};
use reqwest::{Client, Method, Response, StatusCode};
use serde::{Deserialize, Serialize};
=======
use derive_builder::Builder;
use log::error;
use maybe_async::maybe_async;
use serde::Deserialize;
>>>>>>> d55c4a67
use serde_json::map::Map;
use serde_json::{json, Value};
use thiserror::Error;

use std::path::PathBuf;

<<<<<<< HEAD
use super::enums::{
    AdditionalType, AlbumType, Country, IncludeExternal, RepeatState, SearchType, TimeRange, Type,
};
use super::model::CUDResult;
use super::model::DevicePayload;
use super::model::PageCategory;
use super::model::Recommendations;
use super::model::SearchResult;
use super::model::{AudioAnalysis, AudioFeatures, AudioFeaturesPayload};
use super::model::{CurrentlyPlaybackContext, CurrentlyPlayingContext};
use super::model::{CursorBasedPage, Page};
use super::model::{CursorPageFullArtists, FullArtist, FullArtists};
use super::model::{FeaturedPlaylists, FullPlaylist, PlaylistTrack, SimplifiedPlaylist};
use super::model::{FullAlbum, FullAlbums, PageSimpliedAlbums, SavedAlbum, SimplifiedAlbum};
use super::model::{
    FullEpisode, FullShow, SeveralEpisodes, SeversalSimplifiedShows, Show, SimplifiedEpisode,
};
use super::model::{FullTrack, FullTracks, SavedTrack, SimplifiedTrack};
use super::model::{PlayHistory, Playing};
use super::model::{PrivateUser, PublicUser};
use super::oauth2::SpotifyClientCredentials;
=======
use super::http::{BaseClient, Query};
use super::json_insert;
use super::model::album::{FullAlbum, FullAlbums, PageSimpliedAlbums, SavedAlbum, SimplifiedAlbum};
use super::model::artist::{CursorPageFullArtists, FullArtist, FullArtists};
use super::model::audio::{AudioAnalysis, AudioFeatures, AudioFeaturesPayload};
use super::model::category::PageCategory;
use super::model::context::{CurrentlyPlaybackContext, CurrentlyPlayingContext};
use super::model::cud_result::CUDResult;
use super::model::device::DevicePayload;
use super::model::page::{CursorBasedPage, Page};
use super::model::playing::{PlayHistory, Playing};
use super::model::playlist::{FeaturedPlaylists, FullPlaylist, PlaylistTrack, SimplifiedPlaylist};
use super::model::recommend::Recommendations;
use super::model::search::SearchResult;
use super::model::show::{
    FullEpisode, FullShow, SeveralEpisodes, SeversalSimplifiedShows, Show, SimplifiedEpisode,
};
use super::model::track::{FullTrack, FullTracks, SavedTrack, SimplifiedTrack};
use super::model::user::{PrivateUser, PublicUser};
use super::oauth2::{Credentials, OAuth, Token};
use super::senum::{
    AdditionalType, AlbumType, Country, IncludeExternal, RepeatState, SearchType, TimeRange, Type,
};
>>>>>>> d55c4a67

/// Possible errors returned from the `rspotify` client.
#[derive(Debug, Error)]
pub enum ClientError {
    /// Raised when the authentication isn't configured properly.
    #[error("invalid client authentication: {0}")]
    InvalidAuth(String),

    // TODO: this could be replaced with `StatusCode`
    #[error("request unauthorized")]
    Unauthorized,

    // TODO: this could be replaced with `StatusCode`
    #[error("exceeded request limit")]
    RateLimited(Option<usize>),

    // TODO: this could be replaced with `StatusCode`
    #[error("request error: {0}")]
    Request(String),

    #[error("status code {0}: {1}")]
    StatusCode(u16, String),

    #[error("spotify error: {0}")]
    Api(#[from] ApiError),

    #[error("json parse error: {0}")]
    ParseJSON(#[from] serde_json::Error),

    #[error("url parse error: {0}")]
    ParseURL(#[from] url::ParseError),

    #[error("input/output error: {0}")]
    IO(#[from] std::io::Error),

    #[cfg(feature = "cli")]
    #[error("cli error: {0}")]
    CLI(String),

    #[error("cache file error: {0}")]
    CacheFile(String),
}

pub type ClientResult<T> = Result<T, ClientError>;

/// Matches errors that are returned from the Spotfiy
/// API as part of the JSON response object.
#[derive(Debug, Error, Deserialize)]
pub enum ApiError {
    /// See https://developer.spotify.com/documentation/web-api/reference/object-model/#error-object
    #[error("{status}: {message}")]
    #[serde(alias = "error")]
    Regular { status: u16, message: String },

    /// See https://developer.spotify.com/documentation/web-api/reference/object-model/#player-error-object
    #[error("{status} ({reason}): {message}")]
    #[serde(alias = "error")]
    Player {
        status: u16,
        message: String,
        reason: String,
    },
}

pub const DEFAULT_API_PREFIX: &str = "https://api.spotify.com/v1/";
pub const DEFAULT_CACHE_PATH: &str = ".spotify_token_cache.json";

/// Spotify API object
#[derive(Builder, Debug, Clone)]
pub struct Spotify {
    /// reqwest needs an instance of its client to perform requests.
    #[cfg(feature = "client-reqwest")]
    #[builder(setter(skip))]
    pub(in crate) client: reqwest::Client,

    /// The access token information required for requests to the Spotify API.
    #[builder(setter(strip_option), default)]
    pub token: Option<Token>,

    /// The credentials needed for obtaining a new access token, for requests
    /// without OAuth authentication.
    #[builder(setter(strip_option), default)]
    pub credentials: Option<Credentials>,

    /// The OAuth information required for obtaining a new access token, for
    /// requests with OAuth authentication. `credentials` also needs to be
    /// set up.
    #[builder(setter(strip_option), default)]
    pub oauth: Option<OAuth>,

    /// The Spotify API prefix, [`DEFAULT_API_PREFIX`
    /// ](constant.DEFAULT_CACHE_PATH.html) by default.
    #[builder(setter(into), default = "String::from(DEFAULT_API_PREFIX)")]
    pub prefix: String,

    /// The cache file path, in case it's used. By default it's
    /// [`DEFAULT_CACHE_PATH`](constant.DEFAULT_API_PREFIX.html).
    #[builder(default = r#"PathBuf::from(DEFAULT_CACHE_PATH)"#)]
    pub cache_path: PathBuf,
}

// Endpoint-related methods for the client.
impl Spotify {
    /// Returns the access token, or an error in case it's not configured.
    pub (in crate) fn get_token(&self) -> ClientResult<&Token> {
        self.token
            .as_ref()
            .ok_or_else(|| ClientError::InvalidAuth("no access token configured".to_string()))
    }

    /// Returns the credentials, or an error in case it's not configured.
    pub (in crate) fn get_creds(&self) -> ClientResult<&Credentials> {
        self.credentials
            .as_ref()
            .ok_or_else(|| ClientError::InvalidAuth("no credentials configured".to_string()))
    }

    /// Returns the oauth information, or an error in case it's not configured.
    pub (in crate) fn get_oauth(&self) -> ClientResult<&OAuth> {
        self.oauth
            .as_ref()
            .ok_or_else(|| ClientError::InvalidAuth("no oauth configured".to_string()))
    }

    /// TODO: should be moved into a custom type
    fn get_uri(&self, _type: Type, _id: &str) -> String {
        format!("spotify:{}:{}", _type.as_str(), self.get_id(_type, _id))
    }

    /// Converts a JSON response from Spotify into its model.
    fn convert_result<'a, T: Deserialize<'a>>(&self, input: &'a str) -> ClientResult<T> {
        serde_json::from_str::<T>(input).map_err(Into::into)
    }

<<<<<<< HEAD
    async fn internal_call<T: Serialize + ?Sized>(
        &self,
        method: Method,
        url: &str,
        payload: &T,
    ) -> ClientResult<String> {
        let mut url: Cow<str> = url.into();
        if !url.starts_with("http") {
            url = ["https://api.spotify.com/v1/", &url].concat().into();
        }

        let mut headers = HeaderMap::new();
        headers.insert(AUTHORIZATION, self.auth_headers().await.parse().unwrap());
        headers.insert(CONTENT_TYPE, "application/json".parse().unwrap());

        let response = {
            let builder = self
                .client
                .request(method.clone(), &url.into_owned())
                .headers(headers);
            let builder = match method {
                Method::GET => builder.query(payload),
                Method::POST | Method::PUT | Method::DELETE => builder.json(payload),
                // Method: Options, Head, Trace haven't implemented in `rspotify` yet, just leave it alone.
                _ => builder,
            };

            builder.send().await.map_err(ClientError::from)?
        };

        if response.status().is_success() {
            response.text().await.map_err(Into::into)
        } else {
            Err(ClientError::from_response(response).await)
        }
    }
    /// Send get request
    async fn get(&self, url: &str, params: &mut HashMap<String, String>) -> ClientResult<String> {
        self.internal_call(Method::GET, url, params).await
    }

    /// Send post request
    async fn post(&self, url: &str, payload: &Value) -> ClientResult<String> {
        self.internal_call(Method::POST, url, payload).await
    }
    /// Send put request
    async fn put(&self, url: &str, payload: &Value) -> ClientResult<String> {
        self.internal_call(Method::PUT, url, payload).await
    }
    /// send delete request
    async fn delete(&self, url: &str, payload: &Value) -> ClientResult<String> {
        self.internal_call(Method::DELETE, url, payload).await
=======
    /// Get spotify id by type and id
    /// TODO: should be rewritten and moved into a separate type for IDs
    fn get_id(&self, _type: Type, id: &str) -> String {
        let mut _id = id.to_owned();
        let fields: Vec<&str> = _id.split(':').collect();
        let len = fields.len();
        if len >= 3 {
            if _type.as_str() != fields[len - 2] {
                error!(
                    "expected id of type {:?} but found type {:?} {:?}",
                    _type,
                    fields[len - 2],
                    _id
                );
            } else {
                return fields[len - 1].to_owned();
            }
        }
        let sfields: Vec<&str> = _id.split('/').collect();
        let len: usize = sfields.len();
        if len >= 3 {
            if _type.as_str() != sfields[len - 2] {
                error!(
                    "expected id of type {:?} but found type {:?} {:?}",
                    _type,
                    sfields[len - 2],
                    _id
                );
            } else {
                return sfields[len - 1].to_owned();
            }
        }
        _id.to_owned()
    }

    /// Parse the response code in the given response url
    ///
    /// Step 2 of the [Authorization Code Flow](https://developer.spotify.com/documentation/general/guides/authorization-guide/#authorization-code-flow).
    ///
    /// TODO: this might be better off with an implementation from a separate
    /// library.
    pub fn parse_response_code(&self, url: &str) -> Option<String> {
        url.split("?code=")
            .nth(1)
            .and_then(|s| s.split('&').next())
            .map(|s| s.to_string())
    }

    /// Append device ID to an API path.
    fn append_device_id(&self, path: &str, device_id: Option<String>) -> String {
        let mut new_path = path.to_string();
        if let Some(_device_id) = device_id {
            if path.contains('?') {
                new_path.push_str(&format!("&device_id={}", _device_id));
            } else {
                new_path.push_str(&format!("?device_id={}", _device_id));
            }
        }
        new_path
>>>>>>> d55c4a67
    }

    /// [get-track](https://developer.spotify.com/web-api/get-track/)
    /// returns a single track given the track's ID, URI or URL
    /// Parameters:
    /// - track_id - a spotify URI, URL or ID
    #[maybe_async]
    pub async fn track(&self, track_id: &str) -> ClientResult<FullTrack> {
        let trid = self.get_id(Type::Track, track_id);
        let url = format!("tracks/{}", trid);
        let result = self.get(&url, None, &Query::new()).await?;
        self.convert_result(&result)
    }

    /// [get-several-tracks](https://developer.spotify.com/web-api/get-several-tracks/)
    /// returns a list of tracks given a list of track IDs, URIs, or URLs
    /// Parameters:
    /// - track_ids - a list of spotify URIs, URLs or IDs
    /// - market - an ISO 3166-1 alpha-2 country code.
    #[maybe_async]
    pub async fn tracks(
        &self,
        track_ids: impl IntoIterator<Item = &str>,
        market: Option<Country>,
    ) -> ClientResult<FullTracks> {
        // TODO: this can be improved
        let mut ids: Vec<String> = vec![];
        for track_id in track_ids {
            ids.push(self.get_id(Type::Track, track_id));
        }

        let mut params = Query::new();
        if let Some(market) = market {
            params.insert("market".to_owned(), market.as_str().to_owned());
        }

        let url = format!("tracks/?ids={}", ids.join(","));
        let result = self.get(&url, None, &params).await?;
        self.convert_result(&result)
    }

    /// [get-artist](https://developer.spotify.com/web-api/get-artist/)
    /// returns a single artist given the artist's ID, URI or URL
    /// Parameters:
    /// - artist_id - an artist ID, URI or URL
    #[maybe_async]
    pub async fn artist(&self, artist_id: &str) -> ClientResult<FullArtist> {
        let trid = self.get_id(Type::Artist, artist_id);
        let url = format!("artists/{}", trid);
        let result = self.get(&url, None, &Query::new()).await?;
        self.convert_result(&result)
    }

    /// [get-several-artists](https://developer.spotify.com/web-api/get-several-artists/)
    /// returns a list of artists given the artist IDs, URIs, or URLs
    /// Parameters:
    /// - artist_ids - a list of  artist IDs, URIs or URLs
<<<<<<< HEAD
    pub async fn artists(
        &self,
        artist_ids: impl IntoIterator<Item = &str>,
    ) -> ClientResult<FullArtists> {
=======
    #[maybe_async]
    pub async fn artists(&self, artist_ids: Vec<String>) -> ClientResult<FullArtists> {
>>>>>>> d55c4a67
        let mut ids: Vec<String> = vec![];
        for artist_id in artist_ids {
            ids.push(self.get_id(Type::Artist, artist_id));
        }
        let url = format!("artists/?ids={}", ids.join(","));
        let result = self.get(&url, None, &Query::new()).await?;
        self.convert_result(&result)
    }

    /// [get-artists-albums](https://developer.spotify.com/web-api/get-artists-albums/)
    /// Get Spotify catalog information about an artist's albums
    /// - artist_id - the artist ID, URI or URL
    /// - album_type - 'album', 'single', 'appears_on', 'compilation'
    /// - country - limit the response to one particular country.
    /// - limit  - the number of albums to return
    /// - offset - the index of the first album to return
    #[maybe_async]
    pub async fn artist_albums(
        &self,
        artist_id: &str,
        album_type: Option<AlbumType>,
        country: Option<Country>,
        limit: Option<u32>,
        offset: Option<u32>,
    ) -> ClientResult<Page<SimplifiedAlbum>> {
        let mut params = Query::new();
        if let Some(limit) = limit {
            params.insert("limit".to_owned(), limit.to_string());
        }
        if let Some(album_type) = album_type {
            params.insert("album_type".to_owned(), album_type.as_str().to_owned());
        }
        if let Some(offset) = offset {
            params.insert("offset".to_owned(), offset.to_string());
        }
        if let Some(country) = country {
            params.insert("country".to_owned(), country.as_str().to_owned());
        }
        let trid = self.get_id(Type::Artist, artist_id);
        let url = format!("artists/{}/albums", trid);
        let result = self.get(&url, None, &params).await?;
        self.convert_result(&result)
    }

    /// [get artists to tracks](https://developer.spotify.com/web-api/get-artists-top-tracks/)
    /// Get Spotify catalog information about an artist's top 10 tracks by country.
    /// Parameters:
    ///        - artist_id - the artist ID, URI or URL
    ///        - country - limit the response to one particular country.
    #[maybe_async]
    pub async fn artist_top_tracks<T: Into<Option<Country>>>(
        &self,
        artist_id: &str,
        country: T,
    ) -> ClientResult<FullTracks> {
        let mut params = Query::with_capacity(1);
        params.insert(
            "country".to_owned(),
            country
                .into()
                .unwrap_or(Country::UnitedStates)
                .as_str()
                .to_owned(),
        );

        let trid = self.get_id(Type::Artist, artist_id);
        let url = format!("artists/{}/top-tracks", trid);
        let result = self.get(&url, None, &params).await?;
        self.convert_result(&result)
    }

    /// [get related artists](https://developer.spotify.com/web-api/get-related-artists/)
    /// Get Spotify catalog information about artists similar to an
    /// identified artist. Similarity is based on analysis of the
    /// Spotify community's listening history.
    /// Parameters:
    /// - artist_id - the artist ID, URI or URL
    #[maybe_async]
    pub async fn artist_related_artists(&self, artist_id: &str) -> ClientResult<FullArtists> {
        let trid = self.get_id(Type::Artist, artist_id);
        let url = format!("artists/{}/related-artists", trid);
        let result = self.get(&url, None, &Query::new()).await?;
        self.convert_result(&result)
    }

    /// [get album](https://developer.spotify.com/web-api/get-album/)
    /// returns a single album given the album's ID, URIs or URL
    /// Parameters:
    /// - album_id - the album ID, URI or URL
    #[maybe_async]
    pub async fn album(&self, album_id: &str) -> ClientResult<FullAlbum> {
        let trid = self.get_id(Type::Album, album_id);
        let url = format!("albums/{}", trid);

        let result = self.get(&url, None, &Query::new()).await?;
        self.convert_result(&result)
    }

    /// [get several albums](https://developer.spotify.com/web-api/get-several-albums/)
    /// returns a list of albums given the album IDs, URIs, or URLs
    /// Parameters:
    /// - albums_ids - a list of  album IDs, URIs or URLs
<<<<<<< HEAD
    pub async fn albums(
        &self,
        album_ids: impl IntoIterator<Item = &str>,
    ) -> ClientResult<FullAlbums> {
=======
    #[maybe_async]
    pub async fn albums(&self, album_ids: Vec<String>) -> ClientResult<FullAlbums> {
>>>>>>> d55c4a67
        let mut ids: Vec<String> = vec![];
        for album_id in album_ids {
            ids.push(self.get_id(Type::Album, album_id));
        }
        let url = format!("albums/?ids={}", ids.join(","));
        let result = self.get(&url, None, &Query::new()).await?;
        self.convert_result(&result)
    }

    /// [search for items](https://developer.spotify.com/web-api/search-item/)
    /// Search for an Item
    /// Get Spotify catalog information about artists, albums, tracks or
    /// playlists that match a keyword string.
    /// Parameters:
    /// - q - the search query
    /// - limit  - the number of items to return
    /// - offset - the index of the first item to return
    /// - type - the type of item to return. One of 'artist', 'album', 'track',
    ///  'playlist', 'show' or 'episode'
    /// - market - An ISO 3166-1 alpha-2 country code or the string from_token.
    /// - include_external: Optional.Possible values: audio. If include_external=audio is specified the response will include any relevant audio content that is hosted externally.  
    #[maybe_async]
    pub async fn search<L: Into<Option<u32>>, O: Into<Option<u32>>>(
        &self,
        q: &str,
        _type: SearchType,
        limit: L,
        offset: O,
        market: Option<Country>,
        include_external: Option<IncludeExternal>,
    ) -> ClientResult<SearchResult> {
        let mut params = Query::with_capacity(4);
        params.insert("limit".to_owned(), limit.into().unwrap_or(10).to_string());
        params.insert("offset".to_owned(), offset.into().unwrap_or(0).to_string());
        params.insert("q".to_owned(), q.to_owned());
        params.insert("type".to_owned(), _type.as_str().to_owned());
        if let Some(market) = market {
            params.insert("market".to_owned(), market.as_str().to_owned());
        }
        if let Some(include_external) = include_external {
            params.insert(
                "include_external".to_owned(),
                include_external.as_str().to_owned(),
            );
        }

        let result = self.get("search", None, &params).await?;
        self.convert_result(&result)
    }

    /// [get albums tracks](https://developer.spotify.com/web-api/get-albums-tracks/)
    /// Get Spotify catalog information about an album's tracks
    /// Parameters:
    /// - album_id - the album ID, URI or URL
    /// - limit  - the number of items to return
    /// - offset - the index of the first item to return
    #[maybe_async]
    pub async fn album_track<L: Into<Option<u32>>, O: Into<Option<u32>>>(
        &self,
        album_id: &str,
        limit: L,
        offset: O,
    ) -> ClientResult<Page<SimplifiedTrack>> {
        let mut params = Query::with_capacity(2);
        params.insert("limit".to_owned(), limit.into().unwrap_or(50).to_string());
        params.insert("offset".to_owned(), offset.into().unwrap_or(0).to_string());
        let trid = self.get_id(Type::Album, album_id);
        let url = format!("albums/{}/tracks", trid);
        let result = self.get(&url, None, &params).await?;
        self.convert_result(&result)
    }

    ///[get users profile](https://developer.spotify.com/web-api/get-users-profile/)
    ///Gets basic profile information about a Spotify User
    ///Parameters:
    ///- user - the id of the usr
    #[maybe_async]
    pub async fn user(&self, user_id: &str) -> ClientResult<PublicUser> {
        let url = format!("users/{}", user_id);
        let result = self.get(&url, None, &Query::new()).await?;
        self.convert_result(&result)
    }

    /// [get playlist](https://developer.spotify.com/documentation/web-api/reference/playlists/get-playlist/)
    /// Get full details about Spotify playlist
    /// Parameters:
    /// - playlist_id - the id of the playlist
    /// - market - an ISO 3166-1 alpha-2 country code.
    #[maybe_async]
    pub async fn playlist(
        &self,
        playlist_id: &str,
        fields: Option<&str>,
        market: Option<Country>,
    ) -> ClientResult<FullPlaylist> {
        let mut params = Query::new();
        if let Some(fields) = fields {
            params.insert("fields".to_owned(), fields.to_owned());
        }
        if let Some(market) = market {
            params.insert("market".to_owned(), market.as_str().to_owned());
        }

        let plid = self.get_id(Type::Playlist, playlist_id);
        let url = format!("playlists/{}", plid);
        let result = self.get(&url, None, &params).await?;
        self.convert_result(&result)
    }

    /// [get users playlists](https://developer.spotify.com/web-api/get-a-list-of-current-users-playlists/)
    /// Get current user playlists without required getting his profile
    /// Parameters:
    /// - limit  - the number of items to return
    /// - offset - the index of the first item to return
    #[maybe_async]
    pub async fn current_user_playlists<L: Into<Option<u32>>, O: Into<Option<u32>>>(
        &self,
        limit: L,
        offset: O,
    ) -> ClientResult<Page<SimplifiedPlaylist>> {
        let mut params = Query::with_capacity(2);
        params.insert("limit".to_owned(), limit.into().unwrap_or(50).to_string());
        params.insert("offset".to_owned(), offset.into().unwrap_or(0).to_string());

        let result = self.get("me/playlists", None, &params).await?;
        self.convert_result(&result)
    }

    /// [get list users playlists](https://developer.spotify.com/web-api/get-list-users-playlists/)
    /// Gets playlists of a user
    /// Parameters:
    /// - user_id - the id of the usr
    /// - limit  - the number of items to return
    /// - offset - the index of the first item to return
    #[maybe_async]
    pub async fn user_playlists<L: Into<Option<u32>>, O: Into<Option<u32>>>(
        &self,
        user_id: &str,
        limit: L,
        offset: O,
    ) -> ClientResult<Page<SimplifiedPlaylist>> {
        let mut params = Query::with_capacity(2);
        params.insert("limit".to_owned(), limit.into().unwrap_or(50).to_string());
        params.insert("offset".to_owned(), offset.into().unwrap_or(0).to_string());
        let url = format!("users/{}/playlists", user_id);
        let result = self.get(&url, None, &params).await?;
        self.convert_result(&result)
    }

    /// [get list users playlists](https://developer.spotify.com/web-api/get-list-users-playlists/)
    /// Gets playlist of a user
    /// Parameters:
    /// - user_id - the id of the user
    /// - playlist_id - the id of the playlist
    /// - fields - which fields to return
    #[maybe_async]
    pub async fn user_playlist(
        &self,
        user_id: &str,
        playlist_id: Option<&mut str>,
        fields: Option<&str>,
        market: Option<Country>,
    ) -> ClientResult<FullPlaylist> {
        let mut params = Query::new();
        if let Some(fields) = fields {
            params.insert("fields".to_owned(), fields.to_string());
        }
        if let Some(market) = market {
            params.insert("market".to_owned(), market.as_str().to_owned());
        }
        match playlist_id {
            Some(playlist_id) => {
                let plid = self.get_id(Type::Playlist, playlist_id);
                let url = format!("users/{}/playlists/{}", user_id, plid);
                let result = self.get(&url, None, &params).await?;
                self.convert_result(&result)
            }
            None => {
                let url = format!("users/{}/starred", user_id);
                let result = self.get(&url, None, &params).await?;
                self.convert_result(&result)
            }
        }
    }

    /// [get playlists tracks](https://developer.spotify.com/web-api/get-playlists-tracks/)
    /// Get full details of the tracks of a playlist owned by a user
    /// Parameters:
    /// - user_id - the id of the user
    /// - playlist_id - the id of the playlist
    /// - fields - which fields to return
    /// - limit - the maximum number of tracks to return
    /// - offset - the index of the first track to return
    /// - market - an ISO 3166-1 alpha-2 country code.
    #[maybe_async]
    pub async fn user_playlist_tracks<L: Into<Option<u32>>, O: Into<Option<u32>>>(
        &self,
        user_id: &str,
        playlist_id: &str,
        fields: Option<&str>,
        limit: L,
        offset: O,
        market: Option<Country>,
    ) -> ClientResult<Page<PlaylistTrack>> {
        let mut params = Query::with_capacity(2);
        params.insert("limit".to_owned(), limit.into().unwrap_or(50).to_string());
        params.insert("offset".to_owned(), offset.into().unwrap_or(0).to_string());
        if let Some(market) = market {
            params.insert("market".to_owned(), market.as_str().to_owned());
        }
        if let Some(fields) = fields {
            params.insert("fields".to_owned(), fields.to_owned());
        }
        let plid = self.get_id(Type::Playlist, playlist_id);
        let url = format!("users/{}/playlists/{}/tracks", user_id, plid);
        let result = self.get(&url, None, &params).await?;
        self.convert_result(&result)
    }

    /// [create playlist](https://developer.spotify.com/web-api/create-playlist/)
    /// Creates a playlist for a user
    /// Parameters:
    /// - user_id - the id of the user
    /// - name - the name of the playlist
    /// - public - is the created playlist public
    /// - description - the description of the playlist
    #[maybe_async]
    pub async fn user_playlist_create<P: Into<Option<bool>>, D: Into<Option<String>>>(
        &self,
        user_id: &str,
        name: &str,
        public: P,
        description: D,
    ) -> ClientResult<FullPlaylist> {
        let public = public.into().unwrap_or(true);
        let description = description.into().unwrap_or_else(|| "".to_owned());
        let params = json!({
            "name": name,
            "public": public,
            "description": description
        });
        let url = format!("users/{}/playlists", user_id);
        let result = self.post(&url, None, &params).await?;
        self.convert_result(&result)
    }

    /// [change playlists details](https://developer.spotify.com/web-api/change-playlist-details/)
    /// Changes a playlist's name and/or public/private state
    /// Parameters:
    /// - user_id - the id of the user
    /// - playlist_id - the id of the playlist
    /// - name - optional name of the playlist
    /// - public - optional is the playlist public
    /// - collaborative - optional is the playlist collaborative
    /// - description - optional description of the playlist
    #[maybe_async]
    pub async fn user_playlist_change_detail(
        &self,
        user_id: &str,
        playlist_id: &str,
        name: Option<&str>,
        public: Option<bool>,
        description: Option<String>,
        collaborative: Option<bool>,
    ) -> ClientResult<String> {
        let mut params = json!({});
        if let Some(name) = name {
            json_insert!(params, "name", name);
        }
        if let Some(public) = public {
            json_insert!(params, "public", public);
        }
        if let Some(collaborative) = collaborative {
            json_insert!(params, "collaborative", collaborative);
        }
        if let Some(description) = description {
            json_insert!(params, "description", description);
        }
        let url = format!("users/{}/playlists/{}", user_id, playlist_id);
        self.put(&url, None, &params).await
    }

    /// [unfollow playlist](https://developer.spotify.com/web-api/unfollow-playlist/)
    /// Unfollows (deletes) a playlist for a user
    /// Parameters:
    /// - user_id - the id of the user
    /// - playlist_id - the id of the playlist
    #[maybe_async]
    pub async fn user_playlist_unfollow(
        &self,
        user_id: &str,
        playlist_id: &str,
    ) -> ClientResult<String> {
        let url = format!("users/{}/playlists/{}/followers", user_id, playlist_id);
        self.delete(&url, None, &json!({})).await
    }

    /// [add tracks to playlist](https://developer.spotify.com/web-api/add-tracks-to-playlist/)
    /// Adds tracks to a playlist
    /// Parameters:
    /// - user_id - the id of the user
    /// - playlist_id - the id of the playlist
    /// - track_ids - a list of track URIs, URLs or IDs
    /// - position - the position to add the tracks
    #[maybe_async]
    pub async fn user_playlist_add_tracks(
        &self,
        user_id: &str,
        playlist_id: &str,
        track_ids: impl IntoIterator<Item = &str>,
        position: Option<i32>,
    ) -> ClientResult<CUDResult> {
        let plid = self.get_id(Type::Playlist, playlist_id);
        let uris: Vec<String> = track_ids
            .into_iter()
            .map(|id| self.get_uri(Type::Track, id))
            .collect();
        let mut params = json!({ "uris": uris });
        if let Some(position) = position {
            json_insert!(params, "position", position);
        }
        let url = format!("users/{}/playlists/{}/tracks", user_id, plid);
        let result = self.post(&url, None, &params).await?;
        self.convert_result(&result)
    }
    ///[replaced playlists tracks](https://developer.spotify.com/web-api/replace-playlists-tracks/)
    ///Replace all tracks in a playlist
    ///Parameters:
    ///- user - the id of the user
    ///- playlist_id - the id of the playlist
    ///- tracks - the list of track ids to add to the playlist
    #[maybe_async]
    pub async fn user_playlist_replace_tracks(
        &self,
        user_id: &str,
        playlist_id: &str,
        track_ids: impl IntoIterator<Item = &str>,
    ) -> ClientResult<()> {
        let plid = self.get_id(Type::Playlist, playlist_id);
        let uris: Vec<String> = track_ids
            .into_iter()
            .map(|id| self.get_uri(Type::Track, id))
            .collect();
        // let mut params = Map::new();
        // params.insert("uris".to_owned(), uris.into());
        let params = json!({ "uris": uris });
        let url = format!("users/{}/playlists/{}/tracks", user_id, plid);
        self.put(&url, None, &params).await?;

        Ok(())
    }

    /// [reorder playlists tracks](https://developer.spotify.com/web-api/reorder-playlists-tracks/)
    /// Reorder tracks in a playlist
    /// Parameters:
    /// - user_id - the id of the user
    /// - playlist_id - the id of the playlist
    /// - range_start - the position of the first track to be reordered
    /// - range_length - optional the number of tracks to be reordered (default: 1)
    /// - insert_before - the position where the tracks should be inserted
    /// - snapshot_id - optional playlist's snapshot ID
    #[maybe_async]
    pub async fn user_playlist_recorder_tracks<R: Into<Option<u32>>>(
        &self,
        user_id: &str,
        playlist_id: &str,
        range_start: i32,
        range_length: R,
        insert_before: i32,
        snapshot_id: Option<String>,
    ) -> ClientResult<CUDResult> {
        let plid = self.get_id(Type::Playlist, playlist_id);
        let mut params = json! ({
            "range_start": range_start,
            "range_length": range_length.into().unwrap_or(1),
            "insert_before": insert_before
        });
        if let Some(snapshot_id) = snapshot_id {
            json_insert!(params, "snapshot_id", snapshot_id);
        }

        let url = format!("users/{}/playlists/{}/tracks", user_id, plid);
        let result = self.put(&url, None, &params).await?;
        self.convert_result(&result)
    }

    /// [remove tracks playlist](https://developer.spotify.com/web-api/remove-tracks-playlist/)
    /// Removes all occurrences of the given tracks from the given playlist
    /// Parameters:
    /// - user_id - the id of the user
    /// - playlist_id - the id of the playlist
    /// - track_ids - the list of track ids to add to the playlist
    /// - snapshot_id - optional id of the playlist snapshot
    #[maybe_async]
    pub async fn user_playlist_remove_all_occurrences_of_tracks(
        &self,
        user_id: &str,
        playlist_id: &str,
        track_ids: impl IntoIterator<Item = &str>,
        snapshot_id: Option<String>,
    ) -> ClientResult<CUDResult> {
        let plid = self.get_id(Type::Playlist, playlist_id);
        let uris: Vec<String> = track_ids
            .into_iter()
            .map(|id| self.get_uri(Type::Track, id))
            .collect();

        // TODO: this can be improved
        let mut tracks: Vec<Map<String, Value>> = vec![];
        for uri in uris {
            let mut map = Map::new();
            map.insert("uri".to_owned(), uri.into());
            tracks.push(map);
        }
        let mut params = json!({ "tracks": tracks });
        if let Some(snapshot_id) = snapshot_id {
            json_insert!(params, "snapshot_id", snapshot_id);
        }
        let url = format!("users/{}/playlists/{}/tracks", user_id, plid);
        let result = self.delete(&url, None, &params).await?;
        self.convert_result(&result)
    }

    /// [remove tracks playlist](https://developer.spotify.com/web-api/remove-tracks-playlist/)
    /// Removes specfic occurrences of the given tracks from the given playlist
    /// Parameters:
    /// - user_id: the id of the user
    /// - playlist_id: the id of the playlist
    /// - tracks: an array of map containing Spotify URIs of the tracks to remove
    /// with their current positions in the playlist. For example:
    ///
    /// ```json
    /// {
    ///    "tracks":[
    ///       {
    ///          "uri":"spotify:track:4iV5W9uYEdYUVa79Axb7Rh",
    ///          "positions":[
    ///             0,
    ///             3
    ///          ]
    ///       },
    ///       {
    ///          "uri":"spotify:track:1301WleyT98MSxVHPZCA6M",
    ///          "positions":[
    ///             7
    ///          ]
    ///       }
    ///    ]
    /// }
    /// ```
    /// - snapshot_id: optional id of the playlist snapshot
    #[maybe_async]
    pub async fn user_playlist_remove_specific_occurrences_of_tracks(
        &self,
        user_id: &str,
        playlist_id: &str,
        tracks: Vec<Map<String, Value>>,
        snapshot_id: Option<String>,
    ) -> ClientResult<CUDResult> {
        // TODO: this can be improved
        let plid = self.get_id(Type::Playlist, playlist_id);
        let mut ftracks: Vec<Map<String, Value>> = vec![];
        for track in tracks {
            let mut map = Map::new();
            if let Some(_uri) = track.get("uri") {
                let uri = self.get_uri(Type::Track, &_uri.as_str().unwrap().to_owned());
                map.insert("uri".to_owned(), uri.into());
            }
            if let Some(_position) = track.get("position") {
                map.insert("position".to_owned(), _position.to_owned());
            }
            ftracks.push(map);
        }

        let mut params = json!({ "tracks": ftracks });
        if let Some(snapshot_id) = snapshot_id {
            json_insert!(params, "snapshot_id", snapshot_id);
        }
        let url = format!("users/{}/playlists/{}/tracks", user_id, plid);
        let result = self.delete(&url, None, &params).await?;
        self.convert_result(&result)
    }

    /// [follow playlist](https://developer.spotify.com/web-api/follow-playlist/)
    /// Add the current authenticated user as a follower of a playlist.
    /// Parameters:
    /// - playlist_owner_id - the user id of the playlist owner
    /// - playlist_id - the id of the playlist
    #[maybe_async]
    pub async fn user_playlist_follow_playlist<P: Into<Option<bool>>>(
        &self,
        playlist_owner_id: &str,
        playlist_id: &str,
        public: P,
    ) -> ClientResult<()> {
        let url = format!(
            "users/{}/playlists/{}/followers",
            playlist_owner_id, playlist_id
        );

        self.put(
            &url,
            None,
            &json! ({
                "public": public.into().unwrap_or(true)
            }),
        )
        .await?;

        Ok(())
    }

    /// [check user following playlist](https://developer.spotify.com/web-api/check-user-following-playlist/)
    /// Check to see if the given users are following the given playlist
    /// Parameters:
    /// - playlist_owner_id - the user id of the playlist owner
    /// - playlist_id - the id of the playlist
    /// - user_ids - the ids of the users that you want to
    /// check to see if they follow the playlist. Maximum: 5 ids.
    #[maybe_async]
    pub async fn user_playlist_check_follow(
        &self,
        playlist_owner_id: &str,
        playlist_id: &str,
        user_ids: &[String],
    ) -> ClientResult<Vec<bool>> {
        if user_ids.len() > 5 {
            error!("The maximum length of user ids is limited to 5 :-)");
        }
        let url = format!(
            "users/{}/playlists/{}/followers/contains?ids={}",
            playlist_owner_id,
            playlist_id,
            user_ids.join(",")
        );
        let result = self.get(&url, None, &Query::new()).await?;
        self.convert_result(&result)
    }
    /// [get current users profile](https://developer.spotify.com/web-api/get-current-users-profile/)
    /// Get detailed profile information about the current user.
    /// An alias for the 'current_user' method.
    #[maybe_async]
    pub async fn me(&self) -> ClientResult<PrivateUser> {
        let result = self.get("me/", None, &Query::new()).await?;
        self.convert_result(&result)
    }

    /// Get detailed profile information about the current user.
    /// An alias for the 'me' method.
    #[maybe_async]
    pub async fn current_user(&self) -> ClientResult<PrivateUser> {
        self.me().await
    }

    ///  [get the users currently playing track](https://developer.spotify.com/web-api/get-the-users-currently-playing-track/)
    ///  Get information about the current users currently playing track.
    #[maybe_async]
    pub async fn current_user_playing_track(&self) -> ClientResult<Option<Playing>> {
        let result = self
            .get("me/player/currently-playing", None, &Query::new())
            .await?;
        if result.is_empty() {
            Ok(None)
        } else {
            self.convert_result(&result)
        }
    }

    /// [get user saved albums](https://developer.spotify.com/web-api/get-users-saved-albums/)
    /// Gets a list of the albums saved in the current authorized user's
    /// "Your Music" library
    /// Parameters:
    /// - limit - the number of albums to return
    /// - offset - the index of the first album to return
    /// - market - Provide this parameter if you want to apply Track Relinking.
    #[maybe_async]
    pub async fn current_user_saved_albums<L: Into<Option<u32>>, O: Into<Option<u32>>>(
        &self,
        limit: L,
        offset: O,
    ) -> ClientResult<Page<SavedAlbum>> {
        let mut params = Query::with_capacity(2);
        params.insert("limit".to_owned(), limit.into().unwrap_or(20).to_string());
        params.insert("offset".to_owned(), offset.into().unwrap_or(0).to_string());
        let result = self.get("me/albums", None, &params).await?;
        self.convert_result(&result)
    }
    ///[get users saved tracks](https://developer.spotify.com/web-api/get-users-saved-tracks/)
    ///Parameters:
    ///- limit - the number of tracks to return
    ///- offset - the index of the first track to return
    ///- market - Provide this parameter if you want to apply Track Relinking.
    #[maybe_async]
    pub async fn current_user_saved_tracks<L: Into<Option<u32>>, O: Into<Option<u32>>>(
        &self,
        limit: L,
        offset: O,
    ) -> ClientResult<Page<SavedTrack>> {
        let mut params = Query::with_capacity(2);
        params.insert("limit".to_owned(), limit.into().unwrap_or(20).to_string());
        params.insert("offset".to_owned(), offset.into().unwrap_or(0).to_string());
        let result = self.get("me/tracks", None, &params).await?;
        self.convert_result(&result)
    }
    ///[get followed artists](https://developer.spotify.com/web-api/get-followed-artists/)
    ///Gets a list of the artists followed by the current authorized user
    ///Parameters:
    ///- limit - the number of tracks to return
    ///- after - ghe last artist ID retrieved from the previous request
    #[maybe_async]
    pub async fn current_user_followed_artists<L: Into<Option<u32>>>(
        &self,
        limit: L,
        after: Option<String>,
    ) -> ClientResult<CursorPageFullArtists> {
        let mut params = Query::with_capacity(2);
        params.insert("limit".to_owned(), limit.into().unwrap_or(20).to_string());
        params.insert("type".to_owned(), Type::Artist.as_str().to_owned());
        if let Some(after) = after {
            params.insert("after".to_owned(), after);
        }

        let result = self.get("me/following", None, &params).await?;
        self.convert_result(&result)
    }

    /// [remove tracks users](https://developer.spotify.com/web-api/remove-tracks-user/)
    /// Remove one or more tracks from the current user's
    /// "Your Music" library.
    /// Parameters:
    /// - track_ids - a list of track URIs, URLs or IDs
<<<<<<< HEAD
    pub async fn current_user_saved_tracks_delete(
        &self,
        track_ids: impl IntoIterator<Item = &str>,
    ) -> ClientResult<()> {
=======
    #[maybe_async]
    pub async fn current_user_saved_tracks_delete(&self, track_ids: &[String]) -> ClientResult<()> {
>>>>>>> d55c4a67
        let uris: Vec<String> = track_ids
            .into_iter()
            .map(|id| self.get_id(Type::Track, id))
            .collect();
        let url = format!("me/tracks/?ids={}", uris.join(","));
        self.delete(&url, None, &json!({})).await?;

        Ok(())
    }

    /// [check users saved tracks](https://developer.spotify.com/web-api/check-users-saved-tracks/)
    /// Check if one or more tracks is already saved in
    /// the current Spotify user’s “Your Music” library.
    /// Parameters:
    /// - track_ids - a list of track URIs, URLs or IDs
    #[maybe_async]
    pub async fn current_user_saved_tracks_contains(
        &self,
        track_ids: impl IntoIterator<Item = &str>,
    ) -> ClientResult<Vec<bool>> {
        let uris: Vec<String> = track_ids
            .into_iter()
            .map(|id| self.get_id(Type::Track, id))
            .collect();
        let url = format!("me/tracks/contains/?ids={}", uris.join(","));
        let result = self.get(&url, None, &Query::new()).await?;
        self.convert_result(&result)
    }

    /// [save tracks user ](https://developer.spotify.com/web-api/save-tracks-user/)
    /// Save one or more tracks to the current user's
    /// "Your Music" library.
    /// Parameters:
    /// - track_ids - a list of track URIs, URLs or IDs
<<<<<<< HEAD
    pub async fn current_user_saved_tracks_add(
        &self,
        track_ids: impl IntoIterator<Item = &str>,
    ) -> ClientResult<()> {
=======
    #[maybe_async]
    pub async fn current_user_saved_tracks_add(&self, track_ids: &[String]) -> ClientResult<()> {
>>>>>>> d55c4a67
        let uris: Vec<String> = track_ids
            .into_iter()
            .map(|id| self.get_id(Type::Track, id))
            .collect();
        let url = format!("me/tracks/?ids={}", uris.join(","));
        self.put(&url, None, &json!({})).await?;

        Ok(())
    }

    /// [get users  top artists and tracks](https://developer.spotify.com/web-api/get-users-top-artists-and-tracks/)
    /// Get the current user's top artists
    /// Parameters:
    /// - limit - the number of entities to return
    /// - offset - the index of the first entity to return
    /// - time_range - Over what time frame are the affinities computed
    #[maybe_async]
    pub async fn current_user_top_artists<
        L: Into<Option<u32>>,
        O: Into<Option<u32>>,
        T: Into<Option<TimeRange>>,
    >(
        &self,
        limit: L,
        offset: O,
        time_range: T,
    ) -> ClientResult<Page<FullArtist>> {
        let mut params = Query::with_capacity(3);
        params.insert("limit".to_owned(), limit.into().unwrap_or(20).to_string());
        params.insert("offset".to_owned(), offset.into().unwrap_or(0).to_string());
        params.insert(
            "time_range".to_owned(),
            time_range
                .into()
                .unwrap_or(TimeRange::MediumTerm)
                .as_str()
                .to_owned(),
        );
        let result = self.get(&"me/top/artists", None, &params).await?;
        self.convert_result(&result)
    }

    /// [get users top artists and tracks](https://developer.spotify.com/web-api/get-users-top-artists-and-tracks/)
    /// Get the current user's top tracks
    /// Parameters:
    /// - limit - the number of entities to return
    /// - offset - the index of the first entity to return
    /// - time_range - Over what time frame are the affinities computed
    #[maybe_async]
    pub async fn current_user_top_tracks<
        L: Into<Option<u32>>,
        O: Into<Option<u32>>,
        T: Into<Option<TimeRange>>,
    >(
        &self,
        limit: L,
        offset: O,
        time_range: T,
    ) -> ClientResult<Page<FullTrack>> {
        let mut params = Query::with_capacity(3);
        params.insert("limit".to_owned(), limit.into().unwrap_or(20).to_string());
        params.insert("offset".to_owned(), offset.into().unwrap_or(0).to_string());
        params.insert(
            "time_range".to_owned(),
            time_range
                .into()
                .unwrap_or(TimeRange::MediumTerm)
                .as_str()
                .to_owned(),
        );
        let result = self.get("me/top/tracks", None, &params).await?;
        self.convert_result(&result)
    }

    /// [get recently played](https://developer.spotify.com/web-api/web-api-personalization-endpoints/get-recently-played/)
    /// Get the current user's recently played tracks
    /// Parameters:
    /// - limit - the number of entities to return
    #[maybe_async]
    pub async fn current_user_recently_played<L: Into<Option<u32>>>(
        &self,
        limit: L,
    ) -> ClientResult<CursorBasedPage<PlayHistory>> {
        let mut params = Query::with_capacity(1);
        params.insert("limit".to_owned(), limit.into().unwrap_or(50).to_string());
        let result = self.get("me/player/recently-played", None, &params).await?;
        self.convert_result(&result)
    }

    /// [save albums user](https://developer.spotify.com/web-api/save-albums-user/)
    /// Add one or more albums to the current user's
    /// "Your Music" library.
    /// Parameters:
    /// - album_ids - a list of album URIs, URLs or IDs
<<<<<<< HEAD
    pub async fn current_user_saved_albums_add(
        &self,
        album_ids: impl IntoIterator<Item = &str>,
    ) -> ClientResult<()> {
=======
    #[maybe_async]
    pub async fn current_user_saved_albums_add(&self, album_ids: &[String]) -> ClientResult<()> {
>>>>>>> d55c4a67
        let uris: Vec<String> = album_ids
            .into_iter()
            .map(|id| self.get_id(Type::Album, id))
            .collect();
        let url = format!("me/albums/?ids={}", uris.join(","));
        self.put(&url, None, &json!({})).await?;

        Ok(())
    }

    /// [remove albums user](https://developer.spotify.com/documentation/web-api/reference/library/remove-albums-user/)
    /// Remove one or more albums from the current user's
    /// "Your Music" library.
    /// Parameters:
    /// - album_ids - a list of album URIs, URLs or IDs
<<<<<<< HEAD
    pub async fn current_user_saved_albums_delete(
        &self,
        album_ids: impl IntoIterator<Item = &str>,
    ) -> ClientResult<()> {
=======
    #[maybe_async]
    pub async fn current_user_saved_albums_delete(&self, album_ids: &[String]) -> ClientResult<()> {
>>>>>>> d55c4a67
        let uris: Vec<String> = album_ids
            .into_iter()
            .map(|id| self.get_id(Type::Album, id))
            .collect();
        let url = format!("me/albums/?ids={}", uris.join(","));
        self.delete(&url, None, &json!({})).await?;

        Ok(())
    }

    /// [check users saved albums](https://developer.spotify.com/documentation/web-api/reference/library/check-users-saved-albums/)
    /// Check if one or more albums is already saved in
    /// the current Spotify user’s “Your Music” library.
    /// Parameters:
    /// - album_ids - a list of album URIs, URLs or IDs
    #[maybe_async]
    pub async fn current_user_saved_albums_contains(
        &self,
        album_ids: impl IntoIterator<Item = &str>,
    ) -> ClientResult<Vec<bool>> {
        let uris: Vec<String> = album_ids
            .into_iter()
            .map(|id| self.get_id(Type::Album, id))
            .collect();
        let url = format!("me/albums/contains/?ids={}", uris.join(","));
        let result = self.get(&url, None, &Query::new()).await?;
        self.convert_result(&result)
    }

    /// [follow artists users](https://developer.spotify.com/web-api/follow-artists-users/)
    /// Follow one or more artists
    /// Parameters:
    /// - artist_ids - a list of artist IDs
<<<<<<< HEAD
    pub async fn user_follow_artists(
        &self,
        artist_ids: impl IntoIterator<Item = &str>,
    ) -> ClientResult<()> {
        let url = format!(
            "me/following?type=artist&ids={}",
            artist_ids.into_iter().collect::<Vec<&str>>().join(",")
        );
        match self.put(&url, &json!({})).await {
            Ok(_) => Ok(()),
            Err(e) => Err(e),
        }
=======
    #[maybe_async]
    pub async fn user_follow_artists(&self, artist_ids: &[String]) -> ClientResult<()> {
        let url = format!("me/following?type=artist&ids={}", artist_ids.join(","));
        self.put(&url, None, &json!({})).await?;

        Ok(())
>>>>>>> d55c4a67
    }

    /// [unfollow artists users](https://developer.spotify.com/documentation/web-api/reference/follow/unfollow-artists-users/)
    /// Unfollow one or more artists
    /// Parameters:
    /// - artist_ids - a list of artist IDs
<<<<<<< HEAD
    pub async fn user_unfollow_artists(
        &self,
        artist_ids: impl IntoIterator<Item = &str>,
    ) -> ClientResult<()> {
        let url = format!(
            "me/following?type=artist&ids={}",
            artist_ids.into_iter().collect::<Vec<&str>>().join(",")
        );
        match self.delete(&url, &json!({})).await {
            Ok(_) => Ok(()),
            Err(e) => Err(e),
        }
=======
    #[maybe_async]
    pub async fn user_unfollow_artists(&self, artist_ids: &[String]) -> ClientResult<()> {
        let url = format!("me/following?type=artist&ids={}", artist_ids.join(","));
        self.delete(&url, None, &json!({})).await?;

        Ok(())
>>>>>>> d55c4a67
    }

    /// [check user following
    /// artists](https://developer.spotify.com/web-api/checkcurrent-user-follows/)
    /// Check to see if the given users are following the given artists
    /// Parameters:
    /// - artist_ids - the ids of the users that you want to
<<<<<<< HEAD
    pub async fn user_artist_check_follow(
        &self,
        artsit_ids: impl IntoIterator<Item = &str>,
    ) -> ClientResult<Vec<bool>> {
=======
    #[maybe_async]
    pub async fn user_artist_check_follow(&self, artsit_ids: &[String]) -> ClientResult<Vec<bool>> {
>>>>>>> d55c4a67
        let url = format!(
            "me/following/contains?type=artist&ids={}",
            artsit_ids.into_iter().collect::<Vec<&str>>().join(",")
        );
        let result = self.get(&url, None, &Query::new()).await?;
        self.convert_result(&result)
    }

    /// [follow artists users](https://developer.spotify.com/web-api/follow-artists-users/)
    /// Follow one or more users
    /// Parameters:
    /// - user_ids - a list of artist IDs
<<<<<<< HEAD
    pub async fn user_follow_users(
        &self,
        user_ids: impl IntoIterator<Item = &str>,
    ) -> ClientResult<()> {
        let url = format!(
            "me/following?type=user&ids={}",
            user_ids.into_iter().collect::<Vec<&str>>().join(",")
        );
        match self.put(&url, &json!({})).await {
            Ok(_) => Ok(()),
            Err(e) => Err(e),
        }
=======
    #[maybe_async]
    pub async fn user_follow_users(&self, user_ids: &[String]) -> ClientResult<()> {
        let url = format!("me/following?type=user&ids={}", user_ids.join(","));
        self.put(&url, None, &json!({})).await?;

        Ok(())
>>>>>>> d55c4a67
    }

    /// [unfollow artists users](https://developer.spotify.com/documentation/web-api/reference/follow/unfollow-artists-users/)
    /// Unfollow one or more users
    /// Parameters:
    /// - user_ids - a list of artist IDs
<<<<<<< HEAD
    pub async fn user_unfollow_users(
        &self,
        user_ids: impl IntoIterator<Item = &str>,
    ) -> ClientResult<()> {
        let url = format!(
            "me/following?type=user&ids={}",
            user_ids.into_iter().collect::<Vec<&str>>().join(",")
        );
        match self.delete(&url, &json!({})).await {
            Ok(_) => Ok(()),
            Err(e) => Err(e),
        }
=======
    #[maybe_async]
    pub async fn user_unfollow_users(&self, user_ids: &[String]) -> ClientResult<()> {
        let url = format!("me/following?type=user&ids={}", user_ids.join(","));
        self.delete(&url, None, &json!({})).await?;

        Ok(())
>>>>>>> d55c4a67
    }

    /// [get list featured playlists](https://developer.spotify.com/web-api/get-list-featured-playlists/)
    /// Get a list of Spotify featured playlists
    /// Parameters:
    /// - locale - The desired language, consisting of a lowercase ISO
    /// 639 language code and an uppercase ISO 3166-1 alpha-2 country
    /// code, joined by an underscore.
    /// - country - An ISO 3166-1 alpha-2 country code.
    /// - timestamp - A timestamp in ISO 8601 format:
    /// yyyy-MM-ddTHH:mm:ss. Use this parameter to specify the user's
    /// local time to get results tailored for that specific date and
    /// time in the day
    /// - limit - The maximum number of items to return. Default: 20.
    /// Minimum: 1. Maximum: 50
    /// - offset - The index of the first item to return. Default: 0
    /// (the first object). Use with limit to get the next set of
    /// items.
    #[maybe_async]
    pub async fn featured_playlists<L: Into<Option<u32>>, O: Into<Option<u32>>>(
        &self,
        locale: Option<String>,
        country: Option<Country>,
        timestamp: Option<DateTime<Utc>>,
        limit: L,
        offset: O,
    ) -> ClientResult<FeaturedPlaylists> {
        let mut params = Query::with_capacity(2);
        params.insert("limit".to_owned(), limit.into().unwrap_or(20).to_string());
        params.insert("offset".to_owned(), offset.into().unwrap_or(0).to_string());
        if let Some(locale) = locale {
            params.insert("locale".to_owned(), locale);
        }
        if let Some(country) = country {
            params.insert("country".to_owned(), country.as_str().to_owned());
        }
        if let Some(timestamp) = timestamp {
            params.insert("timestamp".to_owned(), timestamp.to_rfc3339());
        }
        let result = self.get("browse/featured-playlists", None, &params).await?;
        self.convert_result(&result)
    }

    /// [get list new releases](https://developer.spotify.com/web-api/get-list-new-releases/)
    /// Get a list of new album releases featured in Spotify
    /// Parameters:
    /// - country - An ISO 3166-1 alpha-2 country code.
    /// - limit - The maximum number of items to return. Default: 20.
    /// Minimum: 1. Maximum: 50
    /// - offset - The index of the first item to return. Default: 0
    /// (the first object). Use with limit to get the next set of
    /// items.
    #[maybe_async]
    pub async fn new_releases<L: Into<Option<u32>>, O: Into<Option<u32>>>(
        &self,
        country: Option<Country>,
        limit: L,
        offset: O,
    ) -> ClientResult<PageSimpliedAlbums> {
        let mut params = Query::with_capacity(2);
        params.insert("limit".to_owned(), limit.into().unwrap_or(20).to_string());
        params.insert("offset".to_owned(), offset.into().unwrap_or(0).to_string());
        if let Some(country) = country {
            params.insert("country".to_owned(), country.as_str().to_owned());
        }

        let result = self.get("browse/new-releases", None, &params).await?;
        self.convert_result(&result)
    }

    /// [get list categories](https://developer.spotify.com/web-api/get-list-categories/)
    /// Get a list of new album releases featured in Spotify
    /// Parameters:
    /// - country - An ISO 3166-1 alpha-2 country code.
    /// - locale - The desired language, consisting of an ISO 639
    /// language code and an ISO 3166-1 alpha-2 country code, joined
    /// by an underscore.
    /// - limit - The maximum number of items to return. Default: 20.
    /// Minimum: 1. Maximum: 50
    /// - offset - The index of the first item to return. Default: 0
    /// (the first object). Use with limit to get the next set of
    /// items.
    #[maybe_async]
    pub async fn categories<L: Into<Option<u32>>, O: Into<Option<u32>>>(
        &self,
        locale: Option<String>,
        country: Option<Country>,
        limit: L,
        offset: O,
    ) -> ClientResult<PageCategory> {
        let mut params = Query::with_capacity(2);
        params.insert("limit".to_owned(), limit.into().unwrap_or(20).to_string());
        params.insert("offset".to_owned(), offset.into().unwrap_or(0).to_string());
        if let Some(locale) = locale {
            params.insert("locale".to_owned(), locale);
        }
        if let Some(country) = country {
            params.insert("country".to_owned(), country.as_str().to_owned());
        }
        let result = self.get("browse/categories", None, &params).await?;
        self.convert_result(&result)
    }

    /// [get recommendtions](https://developer.spotify.com/web-api/get-recommendations/)
    /// Get Recommendations Based on Seeds
    /// Parameters:
    /// - seed_artists - a list of artist IDs, URIs or URLs
    /// - seed_tracks - a list of artist IDs, URIs or URLs
    /// - seed_genres - a list of genre names. Available genres for
    /// - country - An ISO 3166-1 alpha-2 country code. If provided, all
    ///   results will be playable in this country.
    /// - limit - The maximum number of items to return. Default: 20.
    ///   Minimum: 1. Maximum: 100
    /// - min/max/target_<attribute> - For the tuneable track attributes listed
    ///   in the documentation, these values provide filters and targeting on
    ///   results.
    #[maybe_async]
    pub async fn recommendations<L: Into<Option<u32>>>(
        &self,
        seed_artists: Option<Vec<String>>,
        seed_genres: Option<Vec<String>>,
        seed_tracks: Option<Vec<String>>,
        limit: L,
        country: Option<Country>,
        payload: &Map<String, Value>,
    ) -> ClientResult<Recommendations> {
        let mut params = Query::with_capacity(payload.len() + 1);
        params.insert("limit".to_owned(), limit.into().unwrap_or(20).to_string());
        // TODO: this probably can be improved.
        let attributes = [
            "acousticness",
            "danceability",
            "duration_ms",
            "energy",
            "instrumentalness",
            "key",
            "liveness",
            "loudness",
            "mode",
            "popularity",
            "speechiness",
            "tempo",
            "time_signature",
            "valence",
        ];
        let prefixes = ["min", "max", "target"];
        for attribute in attributes.iter() {
            for prefix in prefixes.iter() {
                let param = format!("{}_{}", prefix, attribute);
                if let Some(value) = payload.get(&param) {
                    // TODO: not sure if this `to_string` is what we want. It
                    // might add quotes to the strings.
                    params.insert(param, value.to_string());
                }
            }
        }

        if let Some(seed_artists) = seed_artists {
            let seed_artists_ids = seed_artists
                .iter()
                .map(|id| self.get_id(Type::Artist, id))
                .collect::<Vec<_>>();
            params.insert("seed_artists".to_owned(), seed_artists_ids.join(","));
        }
        if let Some(seed_genres) = seed_genres {
            params.insert("seed_genres".to_owned(), seed_genres.join(","));
        }
        if let Some(seed_tracks) = seed_tracks {
            let seed_tracks_ids = seed_tracks
                .iter()
                .map(|id| self.get_id(Type::Track, id))
                .collect::<Vec<_>>();
            params.insert("seed_tracks".to_owned(), seed_tracks_ids.join(","));
        }
        if let Some(country) = country {
            params.insert("market".to_owned(), country.as_str().to_owned());
        }
        let result = self.get("recommendations", None, &params).await?;
        self.convert_result(&result)
    }

    /// [get audio features](https://developer.spotify.com/web-api/get-audio-features/)
    /// Get audio features for a track
    /// - track - track URI, URL or ID
    #[maybe_async]
    pub async fn audio_features(&self, track: &str) -> ClientResult<AudioFeatures> {
        let track_id = self.get_id(Type::Track, track);
        let url = format!("audio-features/{}", track_id);
        let result = self.get(&url, None, &Query::new()).await?;
        self.convert_result(&result)
    }

    /// [get several audio features](https://developer.spotify.com/web-api/get-several-audio-features/)
    /// Get Audio Features for Several Tracks
    /// - tracks a list of track URIs, URLs or IDs
    #[maybe_async]
    pub async fn audios_features(
        &self,
        tracks: impl IntoIterator<Item = &str>,
    ) -> ClientResult<Option<AudioFeaturesPayload>> {
        let ids: Vec<String> = tracks
            .into_iter()
            .map(|track| self.get_id(Type::Track, track))
            .collect();
        let url = format!("audio-features/?ids={}", ids.join(","));

        let result = self.get(&url, None, &Query::new()).await?;
        if result.is_empty() {
            Ok(None)
        } else {
            self.convert_result(&result)
        }
    }

    /// [get audio analysis](https://developer.spotify.com/web-api/get-audio-analysis/)
    /// Get Audio Analysis for a Track
    /// Parameters:
    /// - track_id - a track URI, URL or ID
    #[maybe_async]
    pub async fn audio_analysis(&self, track: &str) -> ClientResult<AudioAnalysis> {
        let trid = self.get_id(Type::Track, track);
        let url = format!("audio-analysis/{}", trid);
        let result = self.get(&url, None, &Query::new()).await?;
        self.convert_result(&result)
    }

    /// [get a users available devices](https://developer.spotify.com/web-api/get-a-users-available-devices/)
    /// Get a User’s Available Devices
    #[maybe_async]
    pub async fn device(&self) -> ClientResult<DevicePayload> {
        let result = self.get("me/player/devices", None, &Query::new()).await?;
        self.convert_result(&result)
    }

    /// [get informatation about the users  current playback](https://developer.spotify.com/web-api/get-information-about-the-users-current-playback/)
    /// Get Information About The User’s Current Playback
    /// Parameters:
    /// - market: Optional. an ISO 3166-1 alpha-2 country code.
    /// - additional_types: Optional. A comma-separated list of item types that your client supports besides the default track type. Valid types are: `track` and `episode`.
    #[maybe_async]
    pub async fn current_playback(
        &self,
        market: Option<Country>,
        additional_types: Option<Vec<AdditionalType>>,
    ) -> ClientResult<Option<CurrentlyPlaybackContext>> {
        let mut params = Query::new();
        if let Some(market) = market {
            params.insert("country".to_owned(), market.as_str().to_owned());
        }
        if let Some(additional_types) = additional_types {
            params.insert(
                "additional_types".to_owned(),
                additional_types
                    .iter()
                    .map(|x| x.as_str())
                    .collect::<Vec<_>>()
                    .join(","),
            );
        }

        let result = self.get("me/player", None, &params).await?;
        if result.is_empty() {
            Ok(None)
        } else {
            self.convert_result(&result)
        }
    }

    /// [get the users currently playing track](https://developer.spotify.com/web-api/get-the-users-currently-playing-track/)
    /// Get the User’s Currently Playing Track
    /// Parameters:
    /// - market: Optional. an ISO 3166-1 alpha-2 country code.
    /// - additional_types: Optional. A comma-separated list of item types that your client supports besides the default track type. Valid types are: `track` and `episode`.
    #[maybe_async]
    pub async fn current_playing(
        &self,
        market: Option<Country>,
        additional_types: Option<Vec<AdditionalType>>,
    ) -> ClientResult<Option<CurrentlyPlayingContext>> {
        let mut params = Query::new();
        if let Some(market) = market {
            params.insert("country".to_owned(), market.as_str().to_owned());
        }
        if let Some(additional_types) = additional_types {
            params.insert(
                "additional_types".to_owned(),
                additional_types
                    .iter()
                    .map(|x| x.as_str())
                    .collect::<Vec<_>>()
                    .join(","),
            );
        }

        let result = self
            .get("me/player/currently-playing", None, &params)
            .await?;
        if result.is_empty() {
            Ok(None)
        } else {
            self.convert_result(&result)
        }
    }

    /// [transfer a users playback](https://developer.spotify.com/web-api/transfer-a-users-playback/)
    /// Transfer a User’s Playback
    /// Note: Although an array is accepted, only a single device_id is currently
    /// supported. Supplying more than one will return 400 Bad Request
    /// Parameters:
    /// - device_id - transfer playback to this device
    /// - force_play - true: after transfer, play. false:
    /// keep current state.
    #[maybe_async]
    pub async fn transfer_playback<T: Into<Option<bool>>>(
        &self,
        device_id: &str,
        force_play: T,
    ) -> ClientResult<()> {
        self.put(
            "me/player",
            None,
            &json! ({
                "device_ids": vec![device_id.to_owned()],
                "play": force_play.into().unwrap_or(true)
            }),
        )
        .await?;

        Ok(())
    }

    /// [start a users playback](https://developer.spotify.com/web-api/start-a-users-playback/)
    /// Start/Resume a User’s Playback
    /// Provide a `context_uri` to start playback or a album,
    /// artist, or playlist.
    ///
    /// Provide a `uris` list to start playback of one or more
    /// tracks.
    ///
    /// Provide `offset` as {"position": <int>} or {"uri": "<track uri>"}
    /// to start playback at a particular offset.
    ///
    /// Parameters:
    /// - device_id - device target for playback
    /// - context_uri - spotify context uri to play
    /// - uris - spotify track uris
    /// - offset - offset into context by index or track
    /// - position_ms - Indicates from what position to start playback.
    #[maybe_async]
    pub async fn start_playback(
        &self,
        device_id: Option<String>,
        context_uri: Option<String>,
        uris: Option<Vec<String>>,
        offset: Option<super::model::Offset>,
        position_ms: Option<u32>,
    ) -> ClientResult<()> {
        if context_uri.is_some() && uris.is_some() {
            error!("specify either contexxt uri or uris, not both");
        }
        let mut params = json!({});
        if let Some(context_uri) = context_uri {
            json_insert!(params, "context_uri", context_uri);
        }
        if let Some(uris) = uris {
            json_insert!(params, "uris", uris);
        }
        if let Some(offset) = offset {
            if let Some(position) = offset.position {
                json_insert!(params, "offset", json!({ "position": position }));
            } else if let Some(uri) = offset.uri {
                json_insert!(params, "offset", json!({ "uri": uri }));
            }
        }
        if let Some(position_ms) = position_ms {
            json_insert!(params, "position_ms", position_ms);
        };
        let url = self.append_device_id("me/player/play", device_id);
        self.put(&url, None, &params).await?;

        Ok(())
    }

    /// [pause a users playback](https://developer.spotify.com/web-api/pause-a-users-playback/)
    /// Pause a User’s Playback
    /// Parameters:
    /// - device_id - device target for playback
    #[maybe_async]
    pub async fn pause_playback(&self, device_id: Option<String>) -> ClientResult<()> {
        let url = self.append_device_id("me/player/pause", device_id);
        self.put(&url, None, &json!({})).await?;

        Ok(())
    }

    /// [skip users playback to the next track](https://developer.spotify.com/web-api/skip-users-playback-to-next-track/)
    /// Skip User’s Playback To Next Track
    /// Parameters:
    /// - device_id - device target for playback
    #[maybe_async]
    pub async fn next_track(&self, device_id: Option<String>) -> ClientResult<()> {
        let url = self.append_device_id("me/player/next", device_id);
        self.post(&url, None, &json!({})).await?;

        Ok(())
    }

    /// [skip users playback to previous track](https://developer.spotify.com/web-api/skip-users-playback-to-previous-track/)
    /// Skip User’s Playback To Previous Track
    /// Parameters:
    /// - device_id - device target for playback
    #[maybe_async]
    pub async fn previous_track(&self, device_id: Option<String>) -> ClientResult<()> {
        let url = self.append_device_id("me/player/previous", device_id);
        self.post(&url, None, &json!({})).await?;

        Ok(())
    }

    /// [seek-to-position-in-currently-playing-track/](https://developer.spotify.com/web-api/seek-to-position-in-currently-playing-track/)
    /// Seek To Position In Currently Playing Track
    /// Parameters:
    /// - position_ms - position in milliseconds to seek to
    /// - device_id - device target for playback
    #[maybe_async]
    pub async fn seek_track(
        &self,
        position_ms: u32,
        device_id: Option<String>,
    ) -> ClientResult<()> {
        let url = self.append_device_id(
            &format!("me/player/seek?position_ms={}", position_ms),
            device_id,
        );
        self.put(&url, None, &json!({})).await?;

        Ok(())
    }

    /// [set repeat mode on users playback](https://developer.spotify.com/web-api/set-repeat-mode-on-users-playback/)
    /// Set Repeat Mode On User’s Playback
    /// Parameters:
    ///  - state - `track`, `context`, or `off`
    ///  - device_id - device target for playback
    #[maybe_async]
    pub async fn repeat(&self, state: RepeatState, device_id: Option<String>) -> ClientResult<()> {
        let url = self.append_device_id(
            &format!("me/player/repeat?state={}", state.as_str()),
            device_id,
        );
        self.put(&url, None, &json!({})).await?;

        Ok(())
    }

    /// [set-volume-for-users-playback](https://developer.spotify.com/web-api/set-volume-for-users-playback/)
    /// Set Volume For User’s Playback
    /// Parameters:
    /// - volume_percent - volume between 0 and 100
    /// - device_id - device target for playback
    #[maybe_async]
    pub async fn volume(&self, volume_percent: u8, device_id: Option<String>) -> ClientResult<()> {
        if volume_percent > 100u8 {
            error!("volume must be between 0 and 100, inclusive");
        }
        let url = self.append_device_id(
            &format!("me/player/volume?volume_percent={}", volume_percent),
            device_id,
        );
        self.put(&url, None, &json!({})).await?;

        Ok(())
    }

    /// [toggle shuffle for user playback](https://developer.spotify.com/web-api/toggle-shuffle-for-users-playback/)
    /// Toggle Shuffle For User’s Playback
    /// Parameters:
    /// - state - true or false
    /// - device_id - device target for playback
    #[maybe_async]
    pub async fn shuffle(&self, state: bool, device_id: Option<String>) -> ClientResult<()> {
        let url = self.append_device_id(&format!("me/player/shuffle?state={}", state), device_id);
        self.put(&url, None, &json!({})).await?;

        Ok(())
    }

    /// [Add an item to the end fo the user's current playback queue](https://developer.spotify.com/console/post-queue/)
    /// Add an item to the end of the user's playback queue
    /// Parameters:
    /// - uri - THe uri of the item to add, Track or Episode
    /// - device id - The id of the device targeting
    /// - If no device ID provided the user's currently active device is targeted
    #[maybe_async]
    pub async fn add_item_to_queue(
        &self,
        item: String,
        device_id: Option<String>,
    ) -> ClientResult<()> {
        let url = self.append_device_id(&format!("me/player/queue?uri={}", &item), device_id);
        self.post(&url, None, &json!({})).await?;

        Ok(())
    }

    /// [Save Shows for Current User](https://developer.spotify.com/console/put-current-user-saved-shows)
    /// Add a show or a list of shows to a user’s library
    /// Parameters:
    /// - ids(Required) A comma-separated list of Spotify IDs for the shows to be added to the user’s library.
<<<<<<< HEAD
    pub async fn save_shows(&self, ids: impl IntoIterator<Item = &str>) -> ClientResult<()> {
        let joined_ids = ids.into_iter().collect::<Vec<&str>>().join(",");
=======
    #[maybe_async]
    pub async fn save_shows(&self, ids: Vec<String>) -> ClientResult<()> {
        let joined_ids = ids.join(",");
>>>>>>> d55c4a67
        let url = format!("me/shows/?ids={}", joined_ids);
        self.put(&url, None, &json!({})).await?;

        Ok(())
    }

    /// Get a list of shows saved in the current Spotify user’s library. Optional parameters can be used to limit the number of shows returned.
    /// [Get user's saved shows](https://developer.spotify.com/documentation/web-api/reference/library/get-users-saved-shows/)
    /// - limit(Optional). The maximum number of shows to return. Default: 20. Minimum: 1. Maximum: 50
    /// - offset(Optional). The index of the first show to return. Default: 0 (the first object). Use with limit to get the next set of shows.
    #[maybe_async]
    pub async fn get_saved_show<L: Into<Option<u32>>, O: Into<Option<u32>>>(
        &self,
        limit: L,
        offset: O,
    ) -> ClientResult<Page<Show>> {
        let mut params = Query::with_capacity(2);
        params.insert("limit".to_owned(), limit.into().unwrap_or(20).to_string());
        params.insert("offset".to_owned(), offset.into().unwrap_or(0).to_string());
        let result = self.get("me/shows", None, &params).await?;
        self.convert_result(&result)
    }

    /// Get Spotify catalog information for a single show identified by its unique Spotify ID.
    /// [Get a show](https://developer.spotify.com/documentation/web-api/reference/shows/get-a-show/)
    /// Path Parameters:
    /// - id: The Spotify ID for the show.
    /// Query Parameters
    /// - market(Optional): An ISO 3166-1 alpha-2 country code.
    #[maybe_async]
    pub async fn get_a_show(&self, id: String, market: Option<Country>) -> ClientResult<FullShow> {
        let mut params = Query::new();
        if let Some(market) = market {
            params.insert("country".to_owned(), market.as_str().to_owned());
        }
        let url = format!("shows/{}", id);
        let result = self.get(&url, None, &params).await?;
        self.convert_result(&result)
    }

    /// Get Spotify catalog information for multiple shows based on their Spotify IDs.
    /// [Get seversal shows](https://developer.spotify.com/documentation/web-api/reference/shows/get-several-shows/)
    /// Query Parameters
    /// - ids(Required) A comma-separated list of the Spotify IDs for the shows. Maximum: 50 IDs.
    /// - market(Optional) An ISO 3166-1 alpha-2 country code.
    #[maybe_async]
    pub async fn get_several_shows(
        &self,
        ids: impl IntoIterator<Item = &str>,
        market: Option<Country>,
    ) -> ClientResult<SeversalSimplifiedShows> {
<<<<<<< HEAD
        let joined_ids = ids.into_iter().collect::<Vec<&str>>().join(",");
        let url = "shows";
        let mut params = HashMap::new();
        if let Some(_market) = market {
            params.insert("country".to_owned(), _market.as_str().to_owned());
=======
        // TODO: This can probably be better
        let mut params = Query::with_capacity(1);
        params.insert("ids".to_owned(), ids.join(","));
        if let Some(market) = market {
            params.insert("country".to_owned(), market.as_str().to_owned());
>>>>>>> d55c4a67
        }
        let result = self.get("shows", None, &params).await?;
        self.convert_result(&result)
    }
    /// Get Spotify catalog information about an show’s episodes. Optional parameters can be used to limit the number of episodes returned.
    /// [Get a show's episodes](https://developer.spotify.com/documentation/web-api/reference/shows/get-shows-episodes/)
    /// Path Parameters
    /// - id: The Spotify ID for the show.
    /// Query Parameters
    /// - limit: Optional. The maximum number of episodes to return. Default: 20. Minimum: 1. Maximum: 50.
    /// - offset: Optional. The index of the first episode to return. Default: 0 (the first object). Use with limit to get the next set of episodes.
    /// - market: Optional. An ISO 3166-1 alpha-2 country code.
    #[maybe_async]
    pub async fn get_shows_episodes<L: Into<Option<u32>>, O: Into<Option<u32>>>(
        &self,
        id: String,
        limit: L,
        offset: O,
        market: Option<Country>,
    ) -> ClientResult<Page<SimplifiedEpisode>> {
        let mut params = Query::with_capacity(2);
        params.insert("limit".to_owned(), limit.into().unwrap_or(20).to_string());
        params.insert("offset".to_owned(), offset.into().unwrap_or(0).to_string());
        if let Some(market) = market {
            params.insert("country".to_owned(), market.as_str().to_owned());
        }
        let url = format!("shows/{}/episodes", id);
        let result = self.get(&url, None, &params).await?;
        self.convert_result(&result)
    }

    /// Get Spotify catalog information for a single episode identified by its unique Spotify ID.
    /// [Get an Episode](https://developer.spotify.com/documentation/web-api/reference/episodes/get-an-episode/)
    /// Path Parameters
    /// - id: The Spotify ID for the episode.
    ///  Query Parameters
    /// - market: Optional. An ISO 3166-1 alpha-2 country code.
    #[maybe_async]
    pub async fn get_an_episode(
        &self,
        id: String,
        market: Option<Country>,
    ) -> ClientResult<FullEpisode> {
        let url = format!("episodes/{}", id);
        let mut params = Query::new();
        if let Some(market) = market {
            params.insert("country".to_owned(), market.as_str().to_owned());
        }

        let result = self.get(&url, None, &params).await?;
        self.convert_result(&result)
    }

    /// Get Spotify catalog information for multiple episodes based on their Spotify IDs.
    /// [Get seversal episodes](https://developer.spotify.com/documentation/web-api/reference/episodes/get-several-episodes/)
    /// Query Parameters
    /// - ids: Required. A comma-separated list of the Spotify IDs for the episodes. Maximum: 50 IDs.
    /// - market: Optional. An ISO 3166-1 alpha-2 country code.
    #[maybe_async]
    pub async fn get_several_episodes(
        &self,
        ids: impl IntoIterator<Item = &str>,
        market: Option<Country>,
    ) -> ClientResult<SeveralEpisodes> {
<<<<<<< HEAD
        let url = "episodes";
        let joined_ids = ids.into_iter().collect::<Vec<&str>>().join(",");
        let mut params = HashMap::new();
        if let Some(_market) = market {
            params.insert("country".to_owned(), _market.as_str().to_owned());
=======
        let mut params = Query::with_capacity(1);
        params.insert("ids".to_owned(), ids.join(","));
        if let Some(market) = market {
            params.insert("country".to_owned(), market.as_str().to_owned());
>>>>>>> d55c4a67
        }
        let result = self.get("episodes", None, &params).await?;
        self.convert_result(&result)
    }

    /// Check if one or more shows is already saved in the current Spotify user’s library.
    /// [Check users saved shows](https://developer.spotify.com/documentation/web-api/reference/library/check-users-saved-shows/)
    /// Query Parameters
    /// - ids: Required. A comma-separated list of the Spotify IDs for the shows. Maximum: 50 IDs.
<<<<<<< HEAD
    pub async fn check_users_saved_shows(
        &self,
        ids: impl IntoIterator<Item = &str>,
    ) -> ClientResult<Vec<bool>> {
        let url = "me/shows/contains";
        let joined_ids = ids.into_iter().collect::<Vec<&str>>().join(",");
        let mut params = HashMap::new();
        params.insert("ids".to_owned(), joined_ids);
        let result = self.get(url, &mut params).await?;
        self.convert_result::<Vec<bool>>(&result)
=======
    #[maybe_async]
    pub async fn check_users_saved_shows(&self, ids: Vec<String>) -> ClientResult<Vec<bool>> {
        let mut params = Query::with_capacity(1);
        params.insert("ids".to_owned(), ids.join(","));
        let result = self.get("me/shows/contains", None, &params).await?;
        self.convert_result(&result)
>>>>>>> d55c4a67
    }

    /// Delete one or more shows from current Spotify user's library.
    /// Changes to a user's saved shows may not be visible in other Spotify applications immediately.
    /// [Remove user's saved shows](https://developer.spotify.com/documentation/web-api/reference/library/remove-shows-user/)
    /// Query Parameters
    /// - ids: Required. A comma-separated list of Spotify IDs for the shows to be deleted from the user’s library.
    /// - market: Optional. An ISO 3166-1 alpha-2 country code.
    #[maybe_async]
    pub async fn remove_users_saved_shows(
        &self,
        ids: impl IntoIterator<Item = &str>,
        market: Option<Country>,
    ) -> ClientResult<()> {
        let joined_ids = ids.into_iter().collect::<Vec<&str>>().join(",");
        let url = format!("me/shows?ids={}", joined_ids);
        let mut params = json!({});
        if let Some(market) = market {
            json_insert!(params, "country", market.as_str());
        }
        self.delete(&url, None, &params).await?;

        Ok(())
    }
}

#[cfg(test)]
mod tests {
    use super::*;

    #[test]
    fn test_parse_response_code() {
        let url = "http://localhost:8888/callback?code=AQD0yXvFEOvw&state=sN#_=_";
        let spotify = SpotifyBuilder::default().build().unwrap();
        let code = spotify.parse_response_code(url).unwrap();
        assert_eq!(code, "AQD0yXvFEOvw");
    }

    #[test]
    fn test_get_id() {
        // Assert artist
        let spotify = SpotifyBuilder::default().build().unwrap();
        let artist_id = "spotify:artist:2WX2uTcsvV5OnS0inACecP";
        let id = spotify.get_id(Type::Artist, artist_id);
        assert_eq!("2WX2uTcsvV5OnS0inACecP", &id);

        // Assert album
        let artist_id_a = "spotify/album/2WX2uTcsvV5OnS0inACecP";
        assert_eq!(
            "2WX2uTcsvV5OnS0inACecP",
            &spotify.get_id(Type::Album, artist_id_a)
        );

        // Mismatch type
        let artist_id_b = "spotify:album:2WX2uTcsvV5OnS0inACecP";
        assert_eq!(
            "spotify:album:2WX2uTcsvV5OnS0inACecP",
            &spotify.get_id(Type::Artist, artist_id_b)
        );

        // Could not split
        let artist_id_c = "spotify-album-2WX2uTcsvV5OnS0inACecP";
        assert_eq!(
            "spotify-album-2WX2uTcsvV5OnS0inACecP",
            &spotify.get_id(Type::Artist, artist_id_c)
        );

        let playlist_id = "spotify:playlist:59ZbFPES4DQwEjBpWHzrtC";
        assert_eq!(
            "59ZbFPES4DQwEjBpWHzrtC",
            &spotify.get_id(Type::Playlist, playlist_id)
        );
    }

    #[test]
    fn test_get_uri() {
        let spotify = SpotifyBuilder::default().build().unwrap();
        let track_id1 = "spotify:track:4iV5W9uYEdYUVa79Axb7Rh";
        let track_id2 = "1301WleyT98MSxVHPZCA6M";
        let uri1 = spotify.get_uri(Type::Track, track_id1);
        let uri2 = spotify.get_uri(Type::Track, track_id2);
        assert_eq!(track_id1, uri1);
        assert_eq!("spotify:track:1301WleyT98MSxVHPZCA6M", &uri2);
    }
}<|MERGE_RESOLUTION|>--- conflicted
+++ resolved
@@ -1,27 +1,21 @@
 //! Client to Spotify API endpoint
 
 use chrono::prelude::*;
-<<<<<<< HEAD
-use log::{error, trace};
-use reqwest::header::{HeaderMap, AUTHORIZATION, CONTENT_TYPE};
-use reqwest::{Client, Method, Response, StatusCode};
-use serde::{Deserialize, Serialize};
-=======
 use derive_builder::Builder;
 use log::error;
 use maybe_async::maybe_async;
 use serde::Deserialize;
->>>>>>> d55c4a67
 use serde_json::map::Map;
 use serde_json::{json, Value};
 use thiserror::Error;
 
 use std::path::PathBuf;
 
-<<<<<<< HEAD
 use super::enums::{
     AdditionalType, AlbumType, Country, IncludeExternal, RepeatState, SearchType, TimeRange, Type,
 };
+use super::http::{BaseClient, Query};
+use super::json_insert;
 use super::model::CUDResult;
 use super::model::DevicePayload;
 use super::model::PageCategory;
@@ -39,32 +33,7 @@
 use super::model::{FullTrack, FullTracks, SavedTrack, SimplifiedTrack};
 use super::model::{PlayHistory, Playing};
 use super::model::{PrivateUser, PublicUser};
-use super::oauth2::SpotifyClientCredentials;
-=======
-use super::http::{BaseClient, Query};
-use super::json_insert;
-use super::model::album::{FullAlbum, FullAlbums, PageSimpliedAlbums, SavedAlbum, SimplifiedAlbum};
-use super::model::artist::{CursorPageFullArtists, FullArtist, FullArtists};
-use super::model::audio::{AudioAnalysis, AudioFeatures, AudioFeaturesPayload};
-use super::model::category::PageCategory;
-use super::model::context::{CurrentlyPlaybackContext, CurrentlyPlayingContext};
-use super::model::cud_result::CUDResult;
-use super::model::device::DevicePayload;
-use super::model::page::{CursorBasedPage, Page};
-use super::model::playing::{PlayHistory, Playing};
-use super::model::playlist::{FeaturedPlaylists, FullPlaylist, PlaylistTrack, SimplifiedPlaylist};
-use super::model::recommend::Recommendations;
-use super::model::search::SearchResult;
-use super::model::show::{
-    FullEpisode, FullShow, SeveralEpisodes, SeversalSimplifiedShows, Show, SimplifiedEpisode,
-};
-use super::model::track::{FullTrack, FullTracks, SavedTrack, SimplifiedTrack};
-use super::model::user::{PrivateUser, PublicUser};
 use super::oauth2::{Credentials, OAuth, Token};
-use super::senum::{
-    AdditionalType, AlbumType, Country, IncludeExternal, RepeatState, SearchType, TimeRange, Type,
-};
->>>>>>> d55c4a67
 
 /// Possible errors returned from the `rspotify` client.
 #[derive(Debug, Error)]
@@ -169,21 +138,21 @@
 // Endpoint-related methods for the client.
 impl Spotify {
     /// Returns the access token, or an error in case it's not configured.
-    pub (in crate) fn get_token(&self) -> ClientResult<&Token> {
+    pub(in crate) fn get_token(&self) -> ClientResult<&Token> {
         self.token
             .as_ref()
             .ok_or_else(|| ClientError::InvalidAuth("no access token configured".to_string()))
     }
 
     /// Returns the credentials, or an error in case it's not configured.
-    pub (in crate) fn get_creds(&self) -> ClientResult<&Credentials> {
+    pub(in crate) fn get_creds(&self) -> ClientResult<&Credentials> {
         self.credentials
             .as_ref()
             .ok_or_else(|| ClientError::InvalidAuth("no credentials configured".to_string()))
     }
 
     /// Returns the oauth information, or an error in case it's not configured.
-    pub (in crate) fn get_oauth(&self) -> ClientResult<&OAuth> {
+    pub(in crate) fn get_oauth(&self) -> ClientResult<&OAuth> {
         self.oauth
             .as_ref()
             .ok_or_else(|| ClientError::InvalidAuth("no oauth configured".to_string()))
@@ -199,60 +168,6 @@
         serde_json::from_str::<T>(input).map_err(Into::into)
     }
 
-<<<<<<< HEAD
-    async fn internal_call<T: Serialize + ?Sized>(
-        &self,
-        method: Method,
-        url: &str,
-        payload: &T,
-    ) -> ClientResult<String> {
-        let mut url: Cow<str> = url.into();
-        if !url.starts_with("http") {
-            url = ["https://api.spotify.com/v1/", &url].concat().into();
-        }
-
-        let mut headers = HeaderMap::new();
-        headers.insert(AUTHORIZATION, self.auth_headers().await.parse().unwrap());
-        headers.insert(CONTENT_TYPE, "application/json".parse().unwrap());
-
-        let response = {
-            let builder = self
-                .client
-                .request(method.clone(), &url.into_owned())
-                .headers(headers);
-            let builder = match method {
-                Method::GET => builder.query(payload),
-                Method::POST | Method::PUT | Method::DELETE => builder.json(payload),
-                // Method: Options, Head, Trace haven't implemented in `rspotify` yet, just leave it alone.
-                _ => builder,
-            };
-
-            builder.send().await.map_err(ClientError::from)?
-        };
-
-        if response.status().is_success() {
-            response.text().await.map_err(Into::into)
-        } else {
-            Err(ClientError::from_response(response).await)
-        }
-    }
-    /// Send get request
-    async fn get(&self, url: &str, params: &mut HashMap<String, String>) -> ClientResult<String> {
-        self.internal_call(Method::GET, url, params).await
-    }
-
-    /// Send post request
-    async fn post(&self, url: &str, payload: &Value) -> ClientResult<String> {
-        self.internal_call(Method::POST, url, payload).await
-    }
-    /// Send put request
-    async fn put(&self, url: &str, payload: &Value) -> ClientResult<String> {
-        self.internal_call(Method::PUT, url, payload).await
-    }
-    /// send delete request
-    async fn delete(&self, url: &str, payload: &Value) -> ClientResult<String> {
-        self.internal_call(Method::DELETE, url, payload).await
-=======
     /// Get spotify id by type and id
     /// TODO: should be rewritten and moved into a separate type for IDs
     fn get_id(&self, _type: Type, id: &str) -> String {
@@ -312,7 +227,6 @@
             }
         }
         new_path
->>>>>>> d55c4a67
     }
 
     /// [get-track](https://developer.spotify.com/web-api/get-track/)
@@ -333,9 +247,9 @@
     /// - track_ids - a list of spotify URIs, URLs or IDs
     /// - market - an ISO 3166-1 alpha-2 country code.
     #[maybe_async]
-    pub async fn tracks(
-        &self,
-        track_ids: impl IntoIterator<Item = &str>,
+    pub async fn tracks<'a>(
+        &self,
+        track_ids: impl IntoIterator<Item = &'a str>,
         market: Option<Country>,
     ) -> ClientResult<FullTracks> {
         // TODO: this can be improved
@@ -370,15 +284,11 @@
     /// returns a list of artists given the artist IDs, URIs, or URLs
     /// Parameters:
     /// - artist_ids - a list of  artist IDs, URIs or URLs
-<<<<<<< HEAD
-    pub async fn artists(
-        &self,
-        artist_ids: impl IntoIterator<Item = &str>,
+    #[maybe_async]
+    pub async fn artists<'a>(
+        &self,
+        artist_ids: impl IntoIterator<Item = &'a str>,
     ) -> ClientResult<FullArtists> {
-=======
-    #[maybe_async]
-    pub async fn artists(&self, artist_ids: Vec<String>) -> ClientResult<FullArtists> {
->>>>>>> d55c4a67
         let mut ids: Vec<String> = vec![];
         for artist_id in artist_ids {
             ids.push(self.get_id(Type::Artist, artist_id));
@@ -481,15 +391,11 @@
     /// returns a list of albums given the album IDs, URIs, or URLs
     /// Parameters:
     /// - albums_ids - a list of  album IDs, URIs or URLs
-<<<<<<< HEAD
-    pub async fn albums(
-        &self,
-        album_ids: impl IntoIterator<Item = &str>,
+    #[maybe_async]
+    pub async fn albums<'a>(
+        &self,
+        album_ids: impl IntoIterator<Item = &'a str>,
     ) -> ClientResult<FullAlbums> {
-=======
-    #[maybe_async]
-    pub async fn albums(&self, album_ids: Vec<String>) -> ClientResult<FullAlbums> {
->>>>>>> d55c4a67
         let mut ids: Vec<String> = vec![];
         for album_id in album_ids {
             ids.push(self.get_id(Type::Album, album_id));
@@ -795,11 +701,11 @@
     /// - track_ids - a list of track URIs, URLs or IDs
     /// - position - the position to add the tracks
     #[maybe_async]
-    pub async fn user_playlist_add_tracks(
+    pub async fn user_playlist_add_tracks<'a>(
         &self,
         user_id: &str,
         playlist_id: &str,
-        track_ids: impl IntoIterator<Item = &str>,
+        track_ids: impl IntoIterator<Item = &'a str>,
         position: Option<i32>,
     ) -> ClientResult<CUDResult> {
         let plid = self.get_id(Type::Playlist, playlist_id);
@@ -822,11 +728,11 @@
     ///- playlist_id - the id of the playlist
     ///- tracks - the list of track ids to add to the playlist
     #[maybe_async]
-    pub async fn user_playlist_replace_tracks(
+    pub async fn user_playlist_replace_tracks<'a>(
         &self,
         user_id: &str,
         playlist_id: &str,
-        track_ids: impl IntoIterator<Item = &str>,
+        track_ids: impl IntoIterator<Item = &'a str>,
     ) -> ClientResult<()> {
         let plid = self.get_id(Type::Playlist, playlist_id);
         let uris: Vec<String> = track_ids
@@ -884,11 +790,11 @@
     /// - track_ids - the list of track ids to add to the playlist
     /// - snapshot_id - optional id of the playlist snapshot
     #[maybe_async]
-    pub async fn user_playlist_remove_all_occurrences_of_tracks(
+    pub async fn user_playlist_remove_all_occurrences_of_tracks<'a>(
         &self,
         user_id: &str,
         playlist_id: &str,
-        track_ids: impl IntoIterator<Item = &str>,
+        track_ids: impl IntoIterator<Item = &'a str>,
         snapshot_id: Option<String>,
     ) -> ClientResult<CUDResult> {
         let plid = self.get_id(Type::Playlist, playlist_id);
@@ -1121,15 +1027,11 @@
     /// "Your Music" library.
     /// Parameters:
     /// - track_ids - a list of track URIs, URLs or IDs
-<<<<<<< HEAD
-    pub async fn current_user_saved_tracks_delete(
-        &self,
-        track_ids: impl IntoIterator<Item = &str>,
+    #[maybe_async]
+    pub async fn current_user_saved_tracks_delete<'a>(
+        &self,
+        track_ids: impl IntoIterator<Item = &'a str>,
     ) -> ClientResult<()> {
-=======
-    #[maybe_async]
-    pub async fn current_user_saved_tracks_delete(&self, track_ids: &[String]) -> ClientResult<()> {
->>>>>>> d55c4a67
         let uris: Vec<String> = track_ids
             .into_iter()
             .map(|id| self.get_id(Type::Track, id))
@@ -1146,9 +1048,9 @@
     /// Parameters:
     /// - track_ids - a list of track URIs, URLs or IDs
     #[maybe_async]
-    pub async fn current_user_saved_tracks_contains(
-        &self,
-        track_ids: impl IntoIterator<Item = &str>,
+    pub async fn current_user_saved_tracks_contains<'a>(
+        &self,
+        track_ids: impl IntoIterator<Item = &'a str>,
     ) -> ClientResult<Vec<bool>> {
         let uris: Vec<String> = track_ids
             .into_iter()
@@ -1164,15 +1066,11 @@
     /// "Your Music" library.
     /// Parameters:
     /// - track_ids - a list of track URIs, URLs or IDs
-<<<<<<< HEAD
-    pub async fn current_user_saved_tracks_add(
-        &self,
-        track_ids: impl IntoIterator<Item = &str>,
+    #[maybe_async]
+    pub async fn current_user_saved_tracks_add<'a>(
+        &self,
+        track_ids: impl IntoIterator<Item = &'a str>,
     ) -> ClientResult<()> {
-=======
-    #[maybe_async]
-    pub async fn current_user_saved_tracks_add(&self, track_ids: &[String]) -> ClientResult<()> {
->>>>>>> d55c4a67
         let uris: Vec<String> = track_ids
             .into_iter()
             .map(|id| self.get_id(Type::Track, id))
@@ -1267,15 +1165,11 @@
     /// "Your Music" library.
     /// Parameters:
     /// - album_ids - a list of album URIs, URLs or IDs
-<<<<<<< HEAD
-    pub async fn current_user_saved_albums_add(
-        &self,
-        album_ids: impl IntoIterator<Item = &str>,
+    #[maybe_async]
+    pub async fn current_user_saved_albums_add<'a>(
+        &self,
+        album_ids: impl IntoIterator<Item = &'a str>,
     ) -> ClientResult<()> {
-=======
-    #[maybe_async]
-    pub async fn current_user_saved_albums_add(&self, album_ids: &[String]) -> ClientResult<()> {
->>>>>>> d55c4a67
         let uris: Vec<String> = album_ids
             .into_iter()
             .map(|id| self.get_id(Type::Album, id))
@@ -1291,15 +1185,11 @@
     /// "Your Music" library.
     /// Parameters:
     /// - album_ids - a list of album URIs, URLs or IDs
-<<<<<<< HEAD
-    pub async fn current_user_saved_albums_delete(
-        &self,
-        album_ids: impl IntoIterator<Item = &str>,
+    #[maybe_async]
+    pub async fn current_user_saved_albums_delete<'a>(
+        &self,
+        album_ids: impl IntoIterator<Item = &'a str>,
     ) -> ClientResult<()> {
-=======
-    #[maybe_async]
-    pub async fn current_user_saved_albums_delete(&self, album_ids: &[String]) -> ClientResult<()> {
->>>>>>> d55c4a67
         let uris: Vec<String> = album_ids
             .into_iter()
             .map(|id| self.get_id(Type::Album, id))
@@ -1316,9 +1206,9 @@
     /// Parameters:
     /// - album_ids - a list of album URIs, URLs or IDs
     #[maybe_async]
-    pub async fn current_user_saved_albums_contains(
-        &self,
-        album_ids: impl IntoIterator<Item = &str>,
+    pub async fn current_user_saved_albums_contains<'a>(
+        &self,
+        album_ids: impl IntoIterator<Item = &'a str>,
     ) -> ClientResult<Vec<bool>> {
         let uris: Vec<String> = album_ids
             .into_iter()
@@ -1333,54 +1223,36 @@
     /// Follow one or more artists
     /// Parameters:
     /// - artist_ids - a list of artist IDs
-<<<<<<< HEAD
-    pub async fn user_follow_artists(
-        &self,
-        artist_ids: impl IntoIterator<Item = &str>,
+    #[maybe_async]
+    pub async fn user_follow_artists<'a>(
+        &self,
+        artist_ids: impl IntoIterator<Item = &'a str>,
     ) -> ClientResult<()> {
         let url = format!(
             "me/following?type=artist&ids={}",
             artist_ids.into_iter().collect::<Vec<&str>>().join(",")
         );
-        match self.put(&url, &json!({})).await {
-            Ok(_) => Ok(()),
-            Err(e) => Err(e),
-        }
-=======
-    #[maybe_async]
-    pub async fn user_follow_artists(&self, artist_ids: &[String]) -> ClientResult<()> {
-        let url = format!("me/following?type=artist&ids={}", artist_ids.join(","));
         self.put(&url, None, &json!({})).await?;
 
         Ok(())
->>>>>>> d55c4a67
     }
 
     /// [unfollow artists users](https://developer.spotify.com/documentation/web-api/reference/follow/unfollow-artists-users/)
     /// Unfollow one or more artists
     /// Parameters:
     /// - artist_ids - a list of artist IDs
-<<<<<<< HEAD
-    pub async fn user_unfollow_artists(
-        &self,
-        artist_ids: impl IntoIterator<Item = &str>,
+    #[maybe_async]
+    pub async fn user_unfollow_artists<'a>(
+        &self,
+        artist_ids: impl IntoIterator<Item = &'a str>,
     ) -> ClientResult<()> {
         let url = format!(
             "me/following?type=artist&ids={}",
             artist_ids.into_iter().collect::<Vec<&str>>().join(",")
         );
-        match self.delete(&url, &json!({})).await {
-            Ok(_) => Ok(()),
-            Err(e) => Err(e),
-        }
-=======
-    #[maybe_async]
-    pub async fn user_unfollow_artists(&self, artist_ids: &[String]) -> ClientResult<()> {
-        let url = format!("me/following?type=artist&ids={}", artist_ids.join(","));
         self.delete(&url, None, &json!({})).await?;
 
         Ok(())
->>>>>>> d55c4a67
     }
 
     /// [check user following
@@ -1388,15 +1260,11 @@
     /// Check to see if the given users are following the given artists
     /// Parameters:
     /// - artist_ids - the ids of the users that you want to
-<<<<<<< HEAD
-    pub async fn user_artist_check_follow(
-        &self,
-        artsit_ids: impl IntoIterator<Item = &str>,
+    #[maybe_async]
+    pub async fn user_artist_check_follow<'a>(
+        &self,
+        artsit_ids: impl IntoIterator<Item = &'a str>,
     ) -> ClientResult<Vec<bool>> {
-=======
-    #[maybe_async]
-    pub async fn user_artist_check_follow(&self, artsit_ids: &[String]) -> ClientResult<Vec<bool>> {
->>>>>>> d55c4a67
         let url = format!(
             "me/following/contains?type=artist&ids={}",
             artsit_ids.into_iter().collect::<Vec<&str>>().join(",")
@@ -1409,54 +1277,36 @@
     /// Follow one or more users
     /// Parameters:
     /// - user_ids - a list of artist IDs
-<<<<<<< HEAD
-    pub async fn user_follow_users(
-        &self,
-        user_ids: impl IntoIterator<Item = &str>,
+    #[maybe_async]
+    pub async fn user_follow_users<'a>(
+        &self,
+        user_ids: impl IntoIterator<Item = &'a str>,
     ) -> ClientResult<()> {
         let url = format!(
             "me/following?type=user&ids={}",
             user_ids.into_iter().collect::<Vec<&str>>().join(",")
         );
-        match self.put(&url, &json!({})).await {
-            Ok(_) => Ok(()),
-            Err(e) => Err(e),
-        }
-=======
-    #[maybe_async]
-    pub async fn user_follow_users(&self, user_ids: &[String]) -> ClientResult<()> {
-        let url = format!("me/following?type=user&ids={}", user_ids.join(","));
         self.put(&url, None, &json!({})).await?;
 
         Ok(())
->>>>>>> d55c4a67
     }
 
     /// [unfollow artists users](https://developer.spotify.com/documentation/web-api/reference/follow/unfollow-artists-users/)
     /// Unfollow one or more users
     /// Parameters:
     /// - user_ids - a list of artist IDs
-<<<<<<< HEAD
-    pub async fn user_unfollow_users(
-        &self,
-        user_ids: impl IntoIterator<Item = &str>,
+    #[maybe_async]
+    pub async fn user_unfollow_users<'a>(
+        &self,
+        user_ids: impl IntoIterator<Item = &'a str>,
     ) -> ClientResult<()> {
         let url = format!(
             "me/following?type=user&ids={}",
             user_ids.into_iter().collect::<Vec<&str>>().join(",")
         );
-        match self.delete(&url, &json!({})).await {
-            Ok(_) => Ok(()),
-            Err(e) => Err(e),
-        }
-=======
-    #[maybe_async]
-    pub async fn user_unfollow_users(&self, user_ids: &[String]) -> ClientResult<()> {
-        let url = format!("me/following?type=user&ids={}", user_ids.join(","));
         self.delete(&url, None, &json!({})).await?;
 
         Ok(())
->>>>>>> d55c4a67
     }
 
     /// [get list featured playlists](https://developer.spotify.com/web-api/get-list-featured-playlists/)
@@ -1653,9 +1503,9 @@
     /// Get Audio Features for Several Tracks
     /// - tracks a list of track URIs, URLs or IDs
     #[maybe_async]
-    pub async fn audios_features(
-        &self,
-        tracks: impl IntoIterator<Item = &str>,
+    pub async fn audios_features<'a>(
+        &self,
+        tracks: impl IntoIterator<Item = &'a str>,
     ) -> ClientResult<Option<AudioFeaturesPayload>> {
         let ids: Vec<String> = tracks
             .into_iter()
@@ -1966,14 +1816,9 @@
     /// Add a show or a list of shows to a user’s library
     /// Parameters:
     /// - ids(Required) A comma-separated list of Spotify IDs for the shows to be added to the user’s library.
-<<<<<<< HEAD
-    pub async fn save_shows(&self, ids: impl IntoIterator<Item = &str>) -> ClientResult<()> {
+    #[maybe_async]
+    pub async fn save_shows<'a>(&self, ids: impl IntoIterator<Item = &'a str>) -> ClientResult<()> {
         let joined_ids = ids.into_iter().collect::<Vec<&str>>().join(",");
-=======
-    #[maybe_async]
-    pub async fn save_shows(&self, ids: Vec<String>) -> ClientResult<()> {
-        let joined_ids = ids.join(",");
->>>>>>> d55c4a67
         let url = format!("me/shows/?ids={}", joined_ids);
         self.put(&url, None, &json!({})).await?;
 
@@ -2020,24 +1865,19 @@
     /// - ids(Required) A comma-separated list of the Spotify IDs for the shows. Maximum: 50 IDs.
     /// - market(Optional) An ISO 3166-1 alpha-2 country code.
     #[maybe_async]
-    pub async fn get_several_shows(
-        &self,
-        ids: impl IntoIterator<Item = &str>,
+    pub async fn get_several_shows<'a>(
+        &self,
+        ids: impl IntoIterator<Item = &'a str>,
         market: Option<Country>,
     ) -> ClientResult<SeversalSimplifiedShows> {
-<<<<<<< HEAD
-        let joined_ids = ids.into_iter().collect::<Vec<&str>>().join(",");
-        let url = "shows";
-        let mut params = HashMap::new();
-        if let Some(_market) = market {
-            params.insert("country".to_owned(), _market.as_str().to_owned());
-=======
         // TODO: This can probably be better
         let mut params = Query::with_capacity(1);
-        params.insert("ids".to_owned(), ids.join(","));
+        params.insert(
+            "ids".to_owned(),
+            ids.into_iter().collect::<Vec<&str>>().join(","),
+        );
         if let Some(market) = market {
             params.insert("country".to_owned(), market.as_str().to_owned());
->>>>>>> d55c4a67
         }
         let result = self.get("shows", None, &params).await?;
         self.convert_result(&result)
@@ -2097,23 +1937,18 @@
     /// - ids: Required. A comma-separated list of the Spotify IDs for the episodes. Maximum: 50 IDs.
     /// - market: Optional. An ISO 3166-1 alpha-2 country code.
     #[maybe_async]
-    pub async fn get_several_episodes(
-        &self,
-        ids: impl IntoIterator<Item = &str>,
+    pub async fn get_several_episodes<'a>(
+        &self,
+        ids: impl IntoIterator<Item = &'a str>,
         market: Option<Country>,
     ) -> ClientResult<SeveralEpisodes> {
-<<<<<<< HEAD
-        let url = "episodes";
-        let joined_ids = ids.into_iter().collect::<Vec<&str>>().join(",");
-        let mut params = HashMap::new();
-        if let Some(_market) = market {
-            params.insert("country".to_owned(), _market.as_str().to_owned());
-=======
         let mut params = Query::with_capacity(1);
-        params.insert("ids".to_owned(), ids.join(","));
+        params.insert(
+            "ids".to_owned(),
+            ids.into_iter().collect::<Vec<&str>>().join(","),
+        );
         if let Some(market) = market {
             params.insert("country".to_owned(), market.as_str().to_owned());
->>>>>>> d55c4a67
         }
         let result = self.get("episodes", None, &params).await?;
         self.convert_result(&result)
@@ -2123,25 +1958,18 @@
     /// [Check users saved shows](https://developer.spotify.com/documentation/web-api/reference/library/check-users-saved-shows/)
     /// Query Parameters
     /// - ids: Required. A comma-separated list of the Spotify IDs for the shows. Maximum: 50 IDs.
-<<<<<<< HEAD
-    pub async fn check_users_saved_shows(
-        &self,
-        ids: impl IntoIterator<Item = &str>,
+    #[maybe_async]
+    pub async fn check_users_saved_shows<'a>(
+        &self,
+        ids: impl IntoIterator<Item = &'a str>,
     ) -> ClientResult<Vec<bool>> {
-        let url = "me/shows/contains";
-        let joined_ids = ids.into_iter().collect::<Vec<&str>>().join(",");
-        let mut params = HashMap::new();
-        params.insert("ids".to_owned(), joined_ids);
-        let result = self.get(url, &mut params).await?;
-        self.convert_result::<Vec<bool>>(&result)
-=======
-    #[maybe_async]
-    pub async fn check_users_saved_shows(&self, ids: Vec<String>) -> ClientResult<Vec<bool>> {
         let mut params = Query::with_capacity(1);
-        params.insert("ids".to_owned(), ids.join(","));
+        params.insert(
+            "ids".to_owned(),
+            ids.into_iter().collect::<Vec<&str>>().join(","),
+        );
         let result = self.get("me/shows/contains", None, &params).await?;
         self.convert_result(&result)
->>>>>>> d55c4a67
     }
 
     /// Delete one or more shows from current Spotify user's library.
@@ -2151,9 +1979,9 @@
     /// - ids: Required. A comma-separated list of Spotify IDs for the shows to be deleted from the user’s library.
     /// - market: Optional. An ISO 3166-1 alpha-2 country code.
     #[maybe_async]
-    pub async fn remove_users_saved_shows(
-        &self,
-        ids: impl IntoIterator<Item = &str>,
+    pub async fn remove_users_saved_shows<'a>(
+        &self,
+        ids: impl IntoIterator<Item = &'a str>,
         market: Option<Country>,
     ) -> ClientResult<()> {
         let joined_ids = ids.into_iter().collect::<Vec<&str>>().join(",");
